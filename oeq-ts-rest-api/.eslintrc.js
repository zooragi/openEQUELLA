<<<<<<< HEAD
/*
 * Licensed to The Apereo Foundation under one or more contributor license
 * agreements. See the NOTICE file distributed with this work for additional
 * information regarding copyright ownership.
 *
 * The Apereo Foundation licenses this file to you under the Apache License,
 * Version 2.0, (the "License"); you may not use this file except in compliance
 * with the License. You may obtain a copy of the License at:
 *
 *     http://www.apache.org/licenses/LICENSE-2.0
 *
 * Unless required by applicable law or agreed to in writing, software
 * distributed under the License is distributed on an "AS IS" BASIS,
 * WITHOUT WARRANTIES OR CONDITIONS OF ANY KIND, either express or implied.
 * See the License for the specific language governing permissions and
 * limitations under the License.
 */
=======
/* eslint-env node */

>>>>>>> 21dde528
module.exports = {
  root: true,
  env: {
    node: true,
    browser: true,
    es6: true,
  },
  extends: [
    'eslint:recommended',
    'plugin:@typescript-eslint/eslint-recommended',
    'plugin:@typescript-eslint/recommended',
    'plugin:jest/recommended',
    'plugin:jest/style',
    'plugin:prettier/recommended',
  ],
  globals: {
    Atomics: 'readonly',
    SharedArrayBuffer: 'readonly',
  },
  parser: '@typescript-eslint/parser',
  parserOptions: {
    ecmaVersion: 2018,
    sourceType: 'module',
  },
<<<<<<< HEAD
  plugins: ['@typescript-eslint', 'notice'],
  rules: {
    'notice/notice': [
      'error',
      {
        templateFile: '../licenseHeader.js',
      },
    ],
=======
  plugins: ['@typescript-eslint'],
  rules: {},
  settings: {
    jest: {
      version: 26,
    },
>>>>>>> 21dde528
  },
};<|MERGE_RESOLUTION|>--- conflicted
+++ resolved
@@ -1,4 +1,3 @@
-<<<<<<< HEAD
 /*
  * Licensed to The Apereo Foundation under one or more contributor license
  * agreements. See the NOTICE file distributed with this work for additional
@@ -16,10 +15,6 @@
  * See the License for the specific language governing permissions and
  * limitations under the License.
  */
-=======
-/* eslint-env node */
-
->>>>>>> 21dde528
 module.exports = {
   root: true,
   env: {
@@ -44,7 +39,6 @@
     ecmaVersion: 2018,
     sourceType: 'module',
   },
-<<<<<<< HEAD
   plugins: ['@typescript-eslint', 'notice'],
   rules: {
     'notice/notice': [
@@ -53,13 +47,10 @@
         templateFile: '../licenseHeader.js',
       },
     ],
-=======
-  plugins: ['@typescript-eslint'],
-  rules: {},
+  },
   settings: {
     jest: {
       version: 26,
     },
->>>>>>> 21dde528
   },
 };