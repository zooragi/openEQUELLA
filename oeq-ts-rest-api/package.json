--- conflicted
+++ resolved
@@ -38,23 +38,14 @@
   "devDependencies": {
     "@types/jest": "26.0.8",
     "@types/tough-cookie": "^4.0.0",
-<<<<<<< HEAD
     "@types/lodash": "^4.14.155",
-    "@typescript-eslint/eslint-plugin": "3.6.0",
-    "@typescript-eslint/parser": "3.6.0",
-    "eslint": "7.4.0",
-    "eslint-plugin-jest": "23.18.0",
     "eslint-plugin-prettier": "3.1.4",
-    "jest": "26.1.0",
-    "rollup": "2.21.0",
-=======
     "@typescript-eslint/eslint-plugin": "3.7.1",
     "@typescript-eslint/parser": "3.7.1",
     "eslint": "7.5.0",
     "eslint-plugin-jest": "23.20.0",
     "jest": "26.2.2",
     "rollup": "2.23.0",
->>>>>>> 86cc42c3
     "rollup-plugin-typescript2": "0.27.1",
     "ts-jest": "26.1.4",
     "ts-node": "8.10.2",
