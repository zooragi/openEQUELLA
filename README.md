# openEQUELLA

[![openEQUELLA CI](https://github.com/openequella/openEQUELLA/workflows/openEQUELLA%20CI/badge.svg?branch=develop)](https://github.com/openequella/openEQUELLA/actions?query=workflow%3A%22openEQUELLA+CI%22+branch%3Adevelop)

openEQUELLA is a digital repository that provides a single platform to house your teaching and
learning, research, media, and library content.

Builds for each openEQUELLA Release can be found on the [Releases
page](https://github.com/openequella/openEQUELLA/releases "EQUELLA Releases"). The latest stable versions
(with their changelogs) can also be retrieved from the version server at
<https://version.openequella.net/>.

(NOTE: The current stable version - starting from 2019.1 - is built from `master`, where as active
development is undertaken on the repository's default branch `develop`. Therefore `develop` is
considered the project's 'unstable' branch.)

The project's homepage and documentation can be found at <https://openequella.github.io/>.

If you would like to contribute to openEQUELLA please review the [Contributor
Guidelines](CONTRIBUTING.md) - which also include details of how to get in touch. We welcome pull
requests and issue reports. And if you'd like to assist with documentation, please head on over to
the documentation repository at <https://github.com/openequella/openEQUELLA.github.io>.

Below you'll find further information for developers wishing to work with the source code.

# Building openEQUELLA from source

- [Download required software](#download-required-software)
- [Get the code](#get-the-code)
- [Build installer](#building-the-installer)

## Download required software

**Download and install Git**

<https://git-scm.com/downloads>

In ubuntu:

```bash
~$ sudo apt-get install git
```

**SSH**

This guide assumes you have SSH capabilities. Be sure to add your public SSH key into the you git profile to access the code repos.

**Download and install SBT**

<https://www.scala-sbt.org/>

In ubuntu:

```bash
~$ echo "deb https://dl.bintray.com/sbt/debian /" | sudo tee -a /etc/apt/sources.list.d/sbt.list
~$ sudo apt-key adv --keyserver hkp://keyserver.ubuntu.com:80 --recv 2EE0EA64E40A89B84B2DF73499E82A75642AC823
~$ sudo apt-get update
~$ sudo apt-get install sbt
```

**Install Node/NPM**

<https://nodejs.org/>

As of the time of writing the build was tested Node v12.16.1 and NPM v6.13.4.
The recommended version of Node is noted in [_.nvmrc_](./.nvmrc), this version can be installed with [nvm](https://github.com/nvm-sh/nvm) using `nvm install`,

**Download and install Java 8 JDK**

<https://www.oracle.com/java/technologies/javase/javase-jdk8-downloads.html>

Oracle is the recommended and historically the supported vendor of Java to run openEquella with.

In ubuntu:

```bash
~$ sudo add-apt-repository ppa:webupd8team/java
~$ sudo apt-get update
~$ sudo apt-get install oracle-java8-installer
```

**Download and install Image Magick binaries**

<<<<<<< HEAD
<https://www.imagemagick.org/script/download.php>

_Note: For ubuntu follow the install from Unix Source instructions:_
<https://www.imagemagick.org/script/download.php>
=======
<https://imagemagick.org/script/download.php>

_Note: For ubuntu follow the install from Unix Source instructions:_
<https://imagemagick.org/script/install-source.php>
>>>>>>> 624e9826

To confirm the installation directory in Ubuntu for the openEquella installer, run the command:

```bash
~$ whereis convert
```

When installing in Windows, check “Install Legacy Utilities (e.g. convert)”.

**Download and install libav**

In ubuntu:

```bash
~$ sudo apt-get install libav-tools
```

To confirm the installation directory in Ubuntu for the openEquella installer, run the command:

```bash
~$ whereis avconv
```

Once SBT and Java are installed, you may need to set a JAVA_HOME environment variable.

**Database**

- Either [PostgreSQL](https://www.postgresql.org/), SQLServer, or Oracle database.

## Get the code

### Base code

**Git Clone**

```bash
~$ git clone git@github.com:openequella/openEQUELLA.git
```

### Optional code

There is functionality that could not be included into the core openEquella code repository, but based on your business needs, may be appropriate to include.

- Oracle DB Driver
- [Kaltura](https://github.com/equella/Equella-Kaltura)

## Build configuration

Some aspects of the build can be configured by editing the `build.conf` file.

### Keystore

A keystore with a certificate is required to sign some of the jars in order for them to escape the Java sandbox.

By default the build will generate a self signed key which will show security warnings when launching.
In order to prevent this you will need to have a properly [signed certificate](https://www.digicert.com/code-signing/java-code-signing-guide.htm) and configure the build to use it.
In the `build.conf` file you can modify the parameters to configure your own keystore:

```conf
signer {
  keystore = "/path/to/.keystore"
  storePassword = "<storepasswd>"
  keyPassword = "<optional>" # defaults to storePassword
  alias = "<keyalias>"
}
```

**IMPORTANT**: A self registered certificate implies that the jars won't be secured and a security exception will appear when trying to launch the jars.
To avoid this it is needed to add the domain you want to trust as a security exception in your java configuration.
It can be done with the Java Control Panel or directly adding the domain in a new line in this file:
\${user.home}/.java/deployment/security/exception.sites

## Building the installer

This guide runs sbt in non-interactive mode. You can run in interactive mode to save rebuild time by first running 'sbt', and the another command such as 'compile'.

```bash
cd to the {Equella repo} directory
~$ sbt installerZip
```<|MERGE_RESOLUTION|>--- conflicted
+++ resolved
@@ -81,17 +81,10 @@
 
 **Download and install Image Magick binaries**
 
-<<<<<<< HEAD
-<https://www.imagemagick.org/script/download.php>
-
-_Note: For ubuntu follow the install from Unix Source instructions:_
-<https://www.imagemagick.org/script/download.php>
-=======
 <https://imagemagick.org/script/download.php>
 
 _Note: For ubuntu follow the install from Unix Source instructions:_
 <https://imagemagick.org/script/install-source.php>
->>>>>>> 624e9826
 
 To confirm the installation directory in Ubuntu for the openEquella installer, run the command:
 
