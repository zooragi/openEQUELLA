--- conflicted
+++ resolved
@@ -229,14 +229,9 @@
   "xml-resolver"           % "xml-resolver"              % "1.2",
   "org.scala-sbt"          %% "io"                       % "1.1.0",
   "org.mozilla"            % "rhino"                     % "1.7R4",
-<<<<<<< HEAD
   "io.lemonlabs"           %% "scala-uri"                % "1.4.9",
-  "org.scala-lang.modules" %% "scala-parser-combinators" % "1.1.1"
-=======
-  "io.lemonlabs"           %% "scala-uri"                % "1.1.5",
   "org.scala-lang.modules" %% "scala-parser-combinators" % "1.1.1",
   "io.github.classgraph"   % "classgraph"                % "4.8.41"
->>>>>>> ad37d9a4
 )
 
 dependencyOverrides += "javax.mail" % "mail" % "1.4.7"
