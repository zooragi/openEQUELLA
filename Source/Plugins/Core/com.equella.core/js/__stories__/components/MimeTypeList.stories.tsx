--- conflicted
+++ resolved
@@ -16,18 +16,11 @@
  * limitations under the License.
  */
 import * as React from "react";
-<<<<<<< HEAD
-import { action } from "@storybook/addon-actions";
-import { array, object } from "@storybook/addon-knobs";
-import MimeTypeList from "../../tsrc/settings/Search/searchfilter/MimeTypeList";
-import { MimeTypeEntry } from "../../tsrc/modules/SearchFilterSettingsModule";
-=======
 import type { Meta, Story } from "@storybook/react";
 import MimeTypeList, {
   MimeTypeFilterListProps,
 } from "../../tsrc/settings/Search/searchfilter/MimeTypeList";
-import type { MimeTypeEntry } from "../../tsrc/settings/Search/searchfilter/SearchFilterSettingsModule";
->>>>>>> 815d1037
+import type { MimeTypeEntry } from "../../tsrc/modules/SearchFilterSettingsModule";
 
 export default {
   title: "MimeTypeList",
