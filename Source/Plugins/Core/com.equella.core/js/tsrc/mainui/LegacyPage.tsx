--- conflicted
+++ resolved
@@ -31,11 +31,7 @@
   LegacyContentProps,
 } from "../legacycontent/LegacyContent";
 import { LegacyContentRenderer } from "../legacycontent/LegacyContentRenderer";
-<<<<<<< HEAD
 import { CircularProgress, Grid } from "@material-ui/core";
-import type { RenderData } from "./index";
-=======
->>>>>>> 163be6c9
 
 interface LegacyPageProps extends TemplateUpdateProps {
   location: Location;
