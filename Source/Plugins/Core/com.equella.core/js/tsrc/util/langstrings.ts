/*
 * Licensed to The Apereo Foundation under one or more contributor license
 * agreements. See the NOTICE file distributed with this work for additional
 * information regarding copyright ownership.
 *
 * The Apereo Foundation licenses this file to you under the Apache License,
 * Version 2.0, (the "License"); you may not use this file except in compliance
 * with the License. You may obtain a copy of the License at:
 *
 *     http://www.apache.org/licenses/LICENSE-2.0
 *
 * Unless required by applicable law or agreed to in writing, software
 * distributed under the License is distributed on an "AS IS" BASIS,
 * WITHOUT WARRANTIES OR CONDITIONS OF ANY KIND, either express or implied.
 * See the License for the specific language governing permissions and
 * limitations under the License.
 */
import { sprintf } from "sprintf-js";

declare let bundle: any;

export interface Sizes {
  zero: string;
  one: string;
  more: string;
}

/**
 * Get appropriate language string based off size of value
 *
 * @param size size or count of value
 * @param strings language strings to choose from
 *
 * TODO: replace with https://github.com/formatjs/react-intl
 */
export function formatSize(size: number, strings: Sizes): string {
  let format;
  switch (size) {
    case 0:
      format = strings.zero;
      break;
    case 1:
      format = strings.one;
      break;
    default:
      format = strings.more;
      break;
  }
  return sprintf(format, size);
}

interface LanguageStrings {
  [key: string]: string | LanguageStrings;
}

/**
 * Add prefix to language strings
 *
 * @param prefix prefix to add
 * @param strings language string or object to process
 *
 * TODO: replace with https://github.com/formatjs/react-intl
 */
export function prepLangStrings(
  prefix: string,
  strings: LanguageStrings | string
): LanguageStrings | string {
  if (typeof bundle == "undefined") return strings;
  const overrideVal = (prefix: string, val: LanguageStrings | string) => {
    if (typeof val == "string") {
      const overriden = bundle[prefix];
      if (overriden != undefined) {
        return overriden;
      }
      return val;
    } else {
      const newOut: LanguageStrings = {};
      for (const key in val) {
        if (val.hasOwnProperty(key)) {
          newOut[key] = overrideVal(prefix + "." + key, val[key]);
        }
      }
      return newOut;
    }
  };
  return overrideVal(prefix, strings);
}

export function initStrings() {
  for (const key of Object.keys(languageStrings) as Array<
    keyof typeof languageStrings
  >) {
    prepLangStrings(key, languageStrings[key]);
  }
}

export const languageStrings = {
  cp: {
    title: "Cloud providers",
    cloudprovideravailable: {
      zero: "No cloud providers available",
      one: "%d cloud provider",
      more: "%d cloud providers",
    },
    newcloudprovider: {
      title: "Register a new cloud provider",
      label: "URL",
      text: "Enter the URL supplied by the cloud provider",
      help: "The URL should start with either http:// or https://",
      disclaimer: {
        text:
          "By proceeding with this registration you are acknowleding that you agree to the terms and conditions of the ",
        title: "Cloud provider disclaimer",
      },
    },
    deletecloudprovider: {
      title: "Are you sure you want to delete cloud provider - '%s'?",
      message: "It will be permanently deleted.",
    },
    refreshed: "Completed refresh",
  },
  courseedit: {
    title: "Editing course - %s",
    newtitle: "Creating new course",
    tab: "Course details",
    name: {
      label: "Name",
      help: "Course name, e.g. Advanced EQUELLA studies",
    },
    description: {
      label: "Description",
      help: "A brief description",
    },
    code: {
      label: "Code",
      help: "Course code, e.g. EQ101",
    },
    type: {
      label: "Course Type",
      i: "Internal",
      e: "External",
      s: "Staff",
    },
    department: {
      label: "Department name",
    },
    citation: {
      label: "Citation",
    },
    startdate: {
      label: "Start date",
    },
    enddate: {
      label: "End date",
    },
    version: {
      label: "Version selection",
      default: "Institution default",
      forcecurrent:
        "Force selection to be the resource version the user is viewing",
      forcelatest:
        "Force selection to always be the latest live resource version",
      defaultcurrent:
        "User can choose, but default to be the resource version the user is viewing",
      defaultlatest:
        "User can choose, but default to be the latest live resource version",
      help:
        "When accessing EQUELLA via this course in an external system, all resources added to the external system will use this version selection strategy",
    },
    students: {
      label: "Unique individuals",
    },
    archived: {
      label: "Archived",
    },
    saved: "Successfully saved",
    errored: "Save failed due to server error",
  },
  courses: {
    title: "Courses",
    sure: "Are you sure you want to delete - '%s'?",
    confirmDelete: "It will be permanently deleted.",
    coursesAvailable: {
      zero: "No courses available",
      one: "%d course",
      more: "%d courses",
    },
    includeArchived: "Include archived",
    archived: "Archived",
  },
  entity: {
    edit: {
      tab: {
        permissions: "Permissions",
      },
    },
  },
  loginnoticepage: {
    title: "Login notice editor",
    clear: {
      title: "Warning",
      confirm: "Are you sure you want to clear this login notice?",
    },
    preLogin: {
      title: "Before login notice",
    },
    postLogin: {
      title: "After login notice",
      description:
        "Write a plaintext message to be displayed after login as an alert...",
    },
    errors: {
      permissions: "You do not have permission to edit these settings.",
    },
    scheduling: {
      title: "Schedule settings",
      start: "Start date:",
      end: "End date:",
      scheduled: "Scheduled",
      alwayson: "On",
      disabled: "Off",
      endbeforestart: "End date must be after start date.",
      expired: "This login notice has expired.",
    },
  },
  template: {
    navaway: {
      title: "You have unsaved changes",
      content: "If you leave this page you will lose your changes.",
    },
    menu: {
      title: "My Account",
      logout: "Logout",
      prefs: "My preferences",
    },
  },
  "com.equella.core": {
    title: "Settings",
    windowtitlepostfix: " | openEQUELLA",
    topbar: {
      link: {
        notifications: "Notifications",
        tasks: "Tasks",
      },
    },
  },
  newuisettings: {
    title: "Theme Settings",
    colourschemesettings: {
      title: "Colour Scheme",
      primarycolour: "Primary Colour",
      menubackgroundcolour: "Menu Background Colour",
      backgroundcolour: "Background Colour",
      secondarycolour: "Secondary Colour",
      sidebartextcolour: "Sidebar Text Colour",
      primarytextcolour: "Primary Text Colour",
      secondarytextcolour: "Secondary Text Colour",
      sidebariconcolour: "Icon Colour",
    },
    logoSettings: {
      alt: "Logo",
      title: "Logo Settings",
      siteLogo: "Site Logo",
      siteLogoDescription:
        "The main logo for the site, primarily displayed in the top left of pages. (Use a PNG file of 230x36 pixels for best results.)",
    },
    errors: {
      invalidimagetitle: "Image Processing Error",
      invalidimagedescription:
        "Invalid image file. Please check the integrity of your file and try again.",
      nofiledescription: "Please select an image file to upload.",
      permissiontitle: "Permission Error",
      permissiondescription: "You do not have permission to edit the settings.",
    },
    colorPicker: {
      dialogTitle: "Select a Color",
    },
  },
  common: {
    action: {
      save: "Save",
      cancel: "Cancel",
      undo: "Undo",
      add: "Add",
      edit: "Edit",
      ok: "OK",
      discard: "Discard",
      select: "Select",
      delete: "Delete",
      search: "Search",
      clear: "Clear",
      close: "Close",
      dismiss: "Dismiss",
      browse: "Browse...",
      apply: "Apply",
      resettodefault: "Reset to Default",
      revertchanges: "Revert Changes",
      register: "Register",
      refresh: "Refresh",
      done: "Done",
    },
    result: {
      success: "Saved successfully.",
      fail: "Failed to save.",
      errors: "Some changes are not saved due to errors listed below",
    },
    users: "Users",
    groups: "Groups",
    roles: "Roles",
  },
  searchpage: {
    title: "Search",
    subtitle: "Search results",
    resultsAvailable: "results available",
    noResultsFound: "No results found.",
    refineTitle: "Refine search",
    modifiedDate: "Modified",
    rawSearch: "Raw search",
    rawSearchEnabledPlaceholder: "Search (raw mode)",
    rawSearchDisabledPlaceholder: "Search",
    rawSearchTooltip: "Supports use of Apache Lucene search syntax",
    searchresult: {
      attachments: "Attachments",
      dateModified: "Modified",
    },
    order: {
      relevance: "Relevance",
      name: "Name",
      datemodified: "Date modifed",
      datecreated: "Date created",
      rating: "Rating",
    },
    filterOwner: {
      title: "Owner",
      chip: "Owner: ",
      selectTitle: "Select user to filter by",
    },
    filterLast: {
      label: "Modified within last",
      chip: "Modified within: ",
      name: "Modification date",
      none: "\xa0-\xa0",
      month: "Month",
      year: "Year",
      fiveyear: "Five years",
      week: "Week",
      day: "Day",
    },
    pagination: {
<<<<<<< HEAD
      itemsPerPage: "items per page",
      firstPageButton: "First page",
      previousPageButton: "Previous page",
      nextPageButton: "Next page",
      lastPageButton: "Last page",
=======
      itemsPerPage: "Items per page",
>>>>>>> 848b1ab0
    },
    refineSearchPanel: {
      title: "Refine search",
    },
    collectionSelector: {
      label: "Collections",
    },
  },
  "com.equella.core.searching.search": {
    title: "Search",
  },
  "com.equella.core.comments": {
    anonymous: "Anonymous",
    commentmsg: "Comment",
    entermsg: "Enter a comment",
  },
  uiconfig: {
    facet: {
      name: "Name",
      path: "Path",
      title: "Search facets",
    },
    enableNew: "Enable new UI",
    enableSearch: "Enable new search page",
    themeSettingsButton: "Edit Theme Settings",
  },
  settings: {
    general: { name: "General", desc: "General settings" },
    integration: {
      name: "Integrations",
      desc: "Settings for integrating with external systems",
    },
    diagnostics: { name: "Diagnostics", desc: "Diagnostic pages" },
    searching: {
      name: "Search",
      desc: "Search settings",
      searchPageSettings: {
        name: "Search page settings",
        general: "General",
        defaultSortOrder: "Default sort order",
        defaultSortOrderDesc:
          "The default order that search results are ordered by on the search page",
        relevance: "Relevance",
        lastModified: "Date last modified",
        dateCreated: "Date created",
        title: "Title",
        userRating: "User rating",
        allowNonLive: "Non-live results",
        allowNonLiveLabel:
          "Show the 'Include results that are not live' checkbox",
        authFeed: "Authenticated feeds",
        authFeedLabel: "Generate authenticated RSS and Atom feed links ",
        gallery: "Gallery",
        galleryViews: "Gallery views",
        disableImages: "Disable Images",
        disableImagesDesc: "Removes Images link from results box",
        disableVideos: "Disable Videos",
        disableVideosDesc: "Removes Videos link from results box",
        disableFileCount: "Disable File Count",
        disableFileCountDesc:
          "Removes the file count that displays on each thumbnail in the Images and Videos views",
        cloudSearching: "Cloud searching",
        cloudSearchingLabel:
          "Do not show cloud results when performing searches.",
        disableCloud: "Disable cloud searching",
        save: "Save",
        success: "Settings saved successfully.",
        notFoundError: "Endpoint not found",
        notFoundErrorDesc: "Endpoint not found. Refresh to retry.",
        permissionsError: "You do not have permission to edit these settings.",
      },
      searchfiltersettings: {
        name: "Search filter settings",
        changesaved: "Search filter changes saved successfully",
        mimetypefiltertitle: "Attachment MIME type filters",
        visibilityconfigtitle: "Filter visibility",
        disableownerfilter: "Disable Owner filter",
        disabledatemodifiedfilter: "Disable Date modified filter",
        edit: "Edit MIME type filter",
        add: "Create new MIME type filter",
        delete: "delete MIME type filter",
        save: "save Search filter configurations",
        filternamelabel: "Name",
        mimetypelistlabel: "MIME types *",
      },
      contentIndexSettings: {
        name: "Content indexing",
        description: "Configure how web page attachments are indexed",
        save: "Save",
        general: "General",
        success: "Settings saved successfully.",
        boosting: "Search terms boosting",
        titleBoostingTitle: "Title",
        metaBoostingTitle: "Other metadata",
        attachmentBoostingTitle: "Attachment content",
        option: {
          none: "Do not index",
          webPage: "Web page only",
          secondaryPage: "Web page and linked web pages",
        },
        sliderMarks: {
          off: "Off",
          noBoost: "No boost",
        },
      },
      facetedsearchsetting: {
        name: "Faceted search settings",
        subHeading: "Classifications",
        explanationText:
          "Classifications and their categories display in the Refine search panel of the Search page.",
        add: "Create classification",
        edit: "Edit classification",
        facetfields: {
          name: "Classification name",
          nameHelper: "Enter name to display in the Refine search panel",
          schemaNode: "Schema node",
          schemaNodeHelper:
            "The categories will be generated from the selected node",
          categoryNumber: "Default number of categories",
          categoryNumberHelper: "Leave blank to display all categories",
        },
        schemaSelector: {
          schema: "Schema",
          selectASchema: "Select a schema...",
          permissionsHelperText:
            "The LIST_SCHEMA permission is required to select a schema",
          nodeSelector: {
            expandAll: "Expand All",
            collapseAll: "Collapse All",
          },
        },
      },
    },
    ui: { name: "UI", desc: "UI settings" },
  },
  adminconsoledownload: {
    id: "adminconsole",
    title: "Administration Console",
    text: {
      introTextOne:
        "The Administration Console is no longer accessed from this link. The Administration Console Package must be ",
      introTextTwo: "downloaded",
      introTextThree:
        " and configured on your system. Once installed, the launcher file is then used to open the openEQUELLA Administration Console Launcher dialog to open the Admin Console.",
    },
    link:
      "https://github.com/apereo/openEQUELLA-admin-console-package/releases",
  },
  aclterms: {
    title: {
      ugr: "Select User / Group / Role",
      ip: "Select IP range",
      referrer: "HTTP referrer",
      token: "Select shared secret",
    },
  },
  acleditor: {
    privilege: "Privilege",
    privileges: "Privileges",
    selectpriv: "Select privilege",
    expression: "Expression",
    privplaceholder: "Please select or add a privilege",
    dropplaceholder: "Drop targets here",
    addpriv: "Add Privilege",
    addexpression: "Add expression",
    targets: "Targets",
    new: {
      ugr: "User, Group or Role",
      ip: "IP Range",
      referrer: "HTTP Referrer",
      token: "Shared secret",
    },
    notted: "NOT - ",
    not: "Not",
    override: "Override",
    revoked: "Revoked",
    revoke: "Revoke",
    required: "* Required",
    match: {
      and: "All match",
      or: "At least one match",
      notand: "Not all match",
      notor: "None match",
    },
    convertGroup: "Convert to group",
  },
  screenoptions: {
    description: "Screen options",
  },
  navigationguard: {
    title: "Close without saving?",
    message:
      "You have unsaved changes. Are you sure you want to leave this page without saving?",
  },
  dateRangeSelector: {
    defaultStartDatePickerLabel: "Start",
    defaultEndDatePickerLabel: "End",
    defaultDropdownLabel: "Quick date ranges",
    quickOptionSwitchLabel: "Enable quick options",
    quickOptionLabels: {
      all: "All",
      today: "Today",
      lastSevenDays: "Last seven days",
      lastMonth: "Last month",
      thisYear: "This year",
    },
  },
};<|MERGE_RESOLUTION|>--- conflicted
+++ resolved
@@ -347,15 +347,11 @@
       day: "Day",
     },
     pagination: {
-<<<<<<< HEAD
-      itemsPerPage: "items per page",
       firstPageButton: "First page",
       previousPageButton: "Previous page",
       nextPageButton: "Next page",
       lastPageButton: "Last page",
-=======
       itemsPerPage: "Items per page",
->>>>>>> 848b1ab0
     },
     refineSearchPanel: {
       title: "Refine search",
