--- conflicted
+++ resolved
@@ -49,36 +49,21 @@
   strings: LanguageStrings | string
 ): LanguageStrings | string {
   if (typeof bundle == "undefined") return strings;
-<<<<<<< HEAD
-  const overrideVal = (prefix: string, val: any) => {
-    if (typeof val == "object") {
-      const newOut = {};
-=======
   const overrideVal = (prefix: string, val: LanguageStrings | string) => {
     if (typeof val == "string") {
-      var overriden = bundle[prefix];
+      const overriden = bundle[prefix];
       if (overriden != undefined) {
         return overriden;
       }
       return val;
     } else {
-      let newOut: LanguageStrings = {};
->>>>>>> 55b35d40
+      const newOut: LanguageStrings = {};
       for (const key in val) {
         if (val.hasOwnProperty(key)) {
           newOut[key] = overrideVal(prefix + "." + key, val[key]);
         }
       }
       return newOut;
-<<<<<<< HEAD
-    } else {
-      const overriden = bundle[prefix];
-      if (overriden != undefined) {
-        return overriden;
-      }
-      return val;
-=======
->>>>>>> 55b35d40
     }
   };
   return overrideVal(prefix, strings);
