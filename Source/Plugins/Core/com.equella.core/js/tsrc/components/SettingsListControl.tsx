import {
  ListItem,
  ListItemSecondaryAction,
  ListItemText
} from "@material-ui/core";
import * as React from "react";
import { ReactNode } from "react";
import { makeStyles } from "@material-ui/styles";

interface SettingsListControlProps {
  /**
   * Whether or not there is a divider at the bottom of this control.
   */
  divider?: boolean;
  /**
   *  Text to appear on the top line of the row.
   */
  primaryText: string;
<<<<<<< HEAD
  secondaryText?: string;
=======
  /**
   * Text to appear on the bottom line(s) of the row.
   */
  secondaryText: string;
  /**
   * The controllable component to be rendered on the right hand side of the row.
   */
>>>>>>> abb46464
  control: ReactNode;
}

const useStyles = makeStyles({
  listItemText: {
    maxWidth: "40%"
  },
  secondaryAction: {
    width: "55%",
    display: "flex",
    justifyContent: "flex-end"
  }
});

/**
 * This component is used to define a row inside a SettingsList to be used in the page/settings/* pages.
 * It should be placed within a SettingsList.
 */
export default function SettingsListControl({
  divider,
  primaryText,
  secondaryText,
  control
}: SettingsListControlProps) {
  const classes = useStyles();
  return (
    <ListItem alignItems={"flex-start"} divider={divider}>
      <ListItemText
        className={classes.listItemText}
        primary={primaryText}
        secondary={secondaryText}
      />
      <ListItemSecondaryAction className={classes.secondaryAction}>
        {control}
      </ListItemSecondaryAction>
    </ListItem>
  );
}<|MERGE_RESOLUTION|>--- conflicted
+++ resolved
@@ -16,17 +16,13 @@
    *  Text to appear on the top line of the row.
    */
   primaryText: string;
-<<<<<<< HEAD
-  secondaryText?: string;
-=======
   /**
    * Text to appear on the bottom line(s) of the row.
    */
-  secondaryText: string;
+  secondaryText?: string;
   /**
    * The controllable component to be rendered on the right hand side of the row.
    */
->>>>>>> abb46464
   control: ReactNode;
 }
 
