--- conflicted
+++ resolved
@@ -19,12 +19,8 @@
 import { ErrorResponse, fromAxiosResponse } from "../api/errors";
 import Axios from "axios";
 import { v4 } from "uuid";
-<<<<<<< HEAD
 import { API_BASE_URL } from "../config";
-=======
-import { Config } from "../config";
 import * as OEQ from "@openequella/rest-api-client";
->>>>>>> 163be6c9
 
 declare global {
   interface Window {
