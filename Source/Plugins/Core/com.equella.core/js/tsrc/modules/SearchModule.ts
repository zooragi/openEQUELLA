/*
 * Licensed to The Apereo Foundation under one or more contributor license
 * agreements. See the NOTICE file distributed with this work for additional
 * information regarding copyright ownership.
 *
 * The Apereo Foundation licenses this file to you under the Apache License,
 * Version 2.0, (the "License"); you may not use this file except in compliance
 * with the License. You may obtain a copy of the License at:
 *
 *     http://www.apache.org/licenses/LICENSE-2.0
 *
 * Unless required by applicable law or agreed to in writing, software
 * distributed under the License is distributed on an "AS IS" BASIS,
 * WITHOUT WARRANTIES OR CONDITIONS OF ANY KIND, either express or implied.
 * See the License for the specific language governing permissions and
 * limitations under the License.
 */

import * as OEQ from "@openequella/rest-api-client";
import { Literal, Static, Union } from "runtypes";
import { API_BASE_URL } from "../AppConfig";
import { getISODateString } from "../util/Date";
import type { Collection } from "./CollectionsModule";
import type { SelectedCategories } from "./SearchFacetsModule";
import type { MimeTypeFilter } from "./SearchFilterSettingsModule";

/**
 * List of status which are considered 'live'.
 */
export const liveStatuses: OEQ.Common.ItemStatus[] = ["LIVE", "REVIEW"];

/**
 * Predicate for checking if a provided status is not one of `liveStatuses`.
 * @param status a status to check for liveliness
 */
export const nonLiveStatus = (status: OEQ.Common.ItemStatus): boolean =>
  !liveStatuses.find((liveStatus) => status === liveStatus);

/**
 * List of statuses which are considered non-live.
 */
export const nonLiveStatuses: OEQ.Common.ItemStatus[] = OEQ.Common.ItemStatuses.alternatives
  .map((status) => status.value)
  .filter(nonLiveStatus);

export const DisplayModeRuntypes = Union(
  Literal("list"),
  Literal("gallery-image"),
  Literal("gallery-video")
);

/**
 * Type of three display modes.
 */
export type DisplayMode = Static<typeof DisplayModeRuntypes>;
/**
 * Type of all search options on Search page
 */
export interface SearchOptions {
  /**
   * The query string of the current search. Can be left blank for a default search.
   */
  query?: string;
  /**
   * The number of items displayed in one page.
   */
  rowsPerPage: number;
  /**
   * Selected page.
   */
  currentPage: number;
  /**
   * Selected search result sorting order.
   */
  sortOrder: OEQ.SearchSettings.SortOrder | undefined;
  /**
   * A list of collections.
   */
  collections?: Collection[];
  /**
   * Whether to send the `query` as is (true) or to apply some processing (such as appending
   * a wildcard operator).
   */
  rawMode: boolean;
  /**
   * A date range for searching items by last modified date.
   */
  lastModifiedDateRange?: DateRange;
  /**
   * A user for which to filter the search by based on ownership of items.
   */
  owner?: OEQ.UserQuery.UserDetails;
  /**
   * Filter search results to only include items with the specified statuses.
   */
  status?: OEQ.Common.ItemStatus[];
  /**
   * A list of categories selected in the Category Selector and grouped by Classification ID.
   */
  selectedCategories?: SelectedCategories[];
  /**
   * Whether to search attachments or not.
   */
  searchAttachments?: boolean;
  /**
   * A list of MIME types generated from filters or provided by Image/Video Gallery.
   */
  mimeTypes?: string[];
  /**
   * A list of selected MIME type filters.
   */
  mimeTypeFilters?: MimeTypeFilter[];
  /**
   * A list of MIME types provided by an Integration (e.g. with Moodle), which has a higher priority than `mimeTypes`.
   */
  externalMimeTypes?: string[];
  /**
   * List of search index key/value pairs to filter by. e.g. videothumb:true or realthumb:true.
   *
   * @see OEQ.Search.SearchParams for examples
   */
  musts?: OEQ.Search.Must[];
}

/**
 * The type representing fields of SearchOptions.
 */
export type SearchOptionsFields = keyof SearchOptions;

export const defaultSearchOptions: SearchOptions = {
  rowsPerPage: 10,
  currentPage: 0,
  sortOrder: undefined,
  rawMode: false,
  status: liveStatuses,
  searchAttachments: true,
  query: "",
  collections: [],
  lastModifiedDateRange: { start: undefined, end: undefined },
  owner: undefined,
  mimeTypes: [],
  mimeTypeFilters: [],
};

/**
 * Represent a date range which has an optional start and end.
 */
export interface DateRange {
  /**
   * The start date of a date range.
   */
  start?: Date;
  /**
   * The end date of a date range.
   */
  end?: Date;
}

export const isDate = (value: unknown): value is Date => value instanceof Date;

/**
 * Helper function, to support formatting of query in raw mode. When _not_ raw mode
 * we append a wildcard to support the idea of a simple (typeahead) search.
 *
 * @param query the intended search query to be sent to the API
 * @param addWildcard whether a wildcard should be appended
 */
export const formatQuery = (query: string, addWildcard: boolean): string => {
  const trimmedQuery = query ? query.trim() : "";
  const appendWildcard = addWildcard && trimmedQuery.length > 0;
  return trimmedQuery + (appendWildcard ? "*" : "");
};

/**
 * Generates a Where clause through Classifications.
 * Each Classification that has categories selected is joined by AND.
 * Each selected category of one Classification is joined by OR.
 *
 * @param selectedCategories A list of selected Categories grouped by Classification ID.
 */
export const generateCategoryWhereQuery = (
  selectedCategories?: SelectedCategories[]
): string | undefined => {
  if (!selectedCategories || selectedCategories.length === 0) {
    return undefined;
  }

  const and = " AND ";
  const or = " OR ";
  const processNodeTerms = (
    categories: string[],
    schemaNode?: string
  ): string => categories.map((c) => `/xml${schemaNode}='${c}'`).join(or);

  return selectedCategories
    .filter((c) => c.categories.length > 0)
    .map(
      ({ schemaNode, categories }: SelectedCategories) =>
        `(${processNodeTerms(categories, schemaNode)})`
    )
    .join(and);
};

/**
 * A function that converts search options to search params.
 *
 * @param searchOptions Search options to be converted to search params.
 */
const buildSearchParams = ({
  query,
  rowsPerPage,
  currentPage,
  sortOrder,
  collections,
  rawMode,
  lastModifiedDateRange,
  owner,
  status = liveStatuses,
  searchAttachments,
  selectedCategories,
  mimeTypes,
  mimeTypeFilters,
  externalMimeTypes,
  musts,
}: SearchOptions): OEQ.Search.SearchParams => {
  const processedQuery = query ? formatQuery(query, !rawMode) : undefined;
  // We use selected filters to generate MIME types. However, in Image Gallery,
  // image MIME types are applied before any filter gets selected.
  // So the logic is, we use MIME type filters if any are selected, or specific MIME types
  // already provided by the Image Gallery.
  const _mimeTypes =
    mimeTypeFilters && mimeTypeFilters.length > 0
      ? mimeTypeFilters.flatMap((f) => f.mimeTypes)
      : mimeTypes;
  return {
    query: processedQuery,
    start: currentPage * rowsPerPage,
    length: rowsPerPage,
    status: status,
    order: sortOrder,
    collections: collections?.map((collection) => collection.uuid),
    modifiedAfter: getISODateString(lastModifiedDateRange?.start),
    modifiedBefore: getISODateString(lastModifiedDateRange?.end),
    owner: owner?.id,
    searchAttachments: searchAttachments,
    whereClause: generateCategoryWhereQuery(selectedCategories),
    mimeTypes: externalMimeTypes ?? _mimeTypes,
    musts: musts,
  };
};

/**
 * A function that executes a search with provided search options.
 *
 * @param searchOptions Search options selected on Search page.
 */
export const searchItems = (
  searchOptions: SearchOptions
): Promise<OEQ.Search.SearchResult<OEQ.Search.SearchResultItem>> =>
  OEQ.Search.search(API_BASE_URL, buildSearchParams(searchOptions));

/**
 * A function that builds a URL for exporting a search result
 *
 * @param searchOptions Search options selected on Search page.
 */
export const buildExportUrl = (searchOptions: SearchOptions): string =>
  OEQ.Search.buildExportUrl(
    API_BASE_URL,
    buildSearchParams({ ...searchOptions, currentPage: 0 })
<<<<<<< HEAD
  );
=======
  );

/**
 * Send a request to confirm if an export is valid.
 *
 * @param searchOptions Search options selected on Search page.
 */
export const confirmExport = (searchOptions: SearchOptions): Promise<boolean> =>
  OEQ.Search.confirmExportRequest(
    API_BASE_URL,
    buildSearchParams(searchOptions)
  );

const findCollectionsByUuid = async (
  collectionUuids: string[]
): Promise<Collection[] | undefined> => {
  const collectionList = await collectionListSummary([
    OEQ.Acl.ACL_SEARCH_COLLECTION,
  ]);
  const filteredCollectionList = collectionList.filter((c) =>
    collectionUuids.includes(c.uuid)
  );
  return filteredCollectionList.length > 0 ? filteredCollectionList : undefined;
};

const findMIMETypeFiltersById = async (
  filterIds: string[]
): Promise<MimeTypeFilter[] | undefined> => {
  const allFilters = await getMimeTypeFiltersFromServer();
  return allFilters.filter(({ id }) => id && filterIds.includes(id));
};

const findUser = async (
  userId: string
): Promise<OEQ.UserQuery.UserDetails | undefined> => {
  const userDetails = await resolveUsers([userId]);
  if (userDetails.length > 1)
    throw new Error(`More than one user was resolved for id: ${userId}`);
  return userDetails[0];
};

/**
 * A function that takes query string params from a shared searching.do URL and converts all applicable params to Search options
 * @param params URLSearchParams from a shared `searching.do` URL
 * @return SearchOptions object.
 */
export const legacyQueryStringToSearchOptions = async (
  params: URLSearchParams
): Promise<SearchOptions> => {
  const getQueryParam = (paramName: LegacyParams) => {
    return params.get(paramName) ?? undefined;
  };

  const collectionId = getQueryParam("in")?.substring(1);
  const ownerId = getQueryParam("owner");
  const dateRange = getQueryParam("dr");
  const datePrimary = getQueryParam("dp");
  const dateSecondary = getQueryParam("ds");

  const RangeTypeLiterals = Union(
    Literal("between"),
    Literal("after"),
    Literal("before"),
    Literal("on")
  );

  type RangeType = Static<typeof RangeTypeLiterals>;

  const getLastModifiedDateRange = (
    rangeType: RangeType,
    primaryDate?: Date,
    secondaryDate?: Date
  ): DateRange | undefined => {
    if (!primaryDate && !secondaryDate) {
      return undefined;
    }
    return match(
      [
        Literal("between"),
        (): DateRange => ({ start: primaryDate, end: secondaryDate }),
      ],
      [Literal("after"), (): DateRange => ({ start: primaryDate })],
      [Literal("before"), (): DateRange => ({ end: primaryDate })],
      [
        Literal("on"),
        (): DateRange => ({
          start: primaryDate,
          end: primaryDate,
        }),
      ]
    )(rangeType.toLowerCase() as RangeType);
  };

  const displayMode: DisplayMode = pipe(
    getQueryParam("type"),
    match(
      // When type is 'standard' or undefined, default to 'list'.
      [Union(Literal("standard"), Undefined), (): DisplayMode => "list"],
      [Literal("gallery"), (): DisplayMode => "gallery-image"],
      [Literal("video"), (): DisplayMode => "gallery-video"],
      [
        Unknown,
        () => {
          throw new Error("Unknown Legacy display mode");
        },
      ]
    )
  );

  const parseCollectionUuid = async (
    collectionUuid: string | undefined
  ): Promise<Collection[] | undefined> => {
    if (!collectionUuid) return defaultSearchOptions.collections;
    const collectionDetails:
      | Collection[]
      | undefined = await findCollectionsByUuid([collectionUuid]);

    return typeof collectionDetails !== "undefined" &&
      collectionDetails.length > 0
      ? collectionDetails
      : defaultSearchOptions.collections;
  };

  const sortOrderParam = getQueryParam("sort")?.toUpperCase();
  const mimeTypeFilters = await findMIMETypeFiltersById(params.getAll("mt"));
  const mimeTypes = mimeTypeFilters?.flatMap(({ mimeTypes }) => mimeTypes);
  const getExternalMIMETypes = () => {
    const integrationMIMETypes = params.getAll("_int.mimeTypes");
    return integrationMIMETypes.length > 0 ? integrationMIMETypes : undefined;
  };

  const searchOptions: SearchOptions = {
    ...defaultSearchOptions,
    collections: await parseCollectionUuid(collectionId),
    query: getQueryParam("q") ?? defaultSearchOptions.query,
    owner: ownerId ? await findUser(ownerId) : defaultSearchOptions.owner,
    lastModifiedDateRange:
      getLastModifiedDateRange(
        dateRange as RangeType,
        datePrimary ? new Date(parseInt(datePrimary)) : undefined,
        dateSecondary ? new Date(parseInt(dateSecondary)) : undefined
      ) ?? defaultSearchOptions.lastModifiedDateRange,
    sortOrder: OEQ.SearchSettings.SortOrderRunTypes.guard(sortOrderParam)
      ? sortOrderParam
      : defaultSearchOptions.sortOrder,
    mimeTypes,
    mimeTypeFilters,
    externalMimeTypes: getExternalMIMETypes(),
    rawMode: true,
    displayMode,
  };
  return searchOptions;
};

/**
 * Call this function to get partial SearchOptions.
 * @param options An object of SearchOptions
 * @param fields What fields of SearchOptions to get
 */
export const getPartialSearchOptions = (
  options: SearchOptions,
  fields: SearchOptionsFields[]
) => pick(options, fields);
>>>>>>> 19dfa054
<|MERGE_RESOLUTION|>--- conflicted
+++ resolved
@@ -268,9 +268,6 @@
   OEQ.Search.buildExportUrl(
     API_BASE_URL,
     buildSearchParams({ ...searchOptions, currentPage: 0 })
-<<<<<<< HEAD
-  );
-=======
   );
 
 /**
@@ -282,156 +279,4 @@
   OEQ.Search.confirmExportRequest(
     API_BASE_URL,
     buildSearchParams(searchOptions)
-  );
-
-const findCollectionsByUuid = async (
-  collectionUuids: string[]
-): Promise<Collection[] | undefined> => {
-  const collectionList = await collectionListSummary([
-    OEQ.Acl.ACL_SEARCH_COLLECTION,
-  ]);
-  const filteredCollectionList = collectionList.filter((c) =>
-    collectionUuids.includes(c.uuid)
-  );
-  return filteredCollectionList.length > 0 ? filteredCollectionList : undefined;
-};
-
-const findMIMETypeFiltersById = async (
-  filterIds: string[]
-): Promise<MimeTypeFilter[] | undefined> => {
-  const allFilters = await getMimeTypeFiltersFromServer();
-  return allFilters.filter(({ id }) => id && filterIds.includes(id));
-};
-
-const findUser = async (
-  userId: string
-): Promise<OEQ.UserQuery.UserDetails | undefined> => {
-  const userDetails = await resolveUsers([userId]);
-  if (userDetails.length > 1)
-    throw new Error(`More than one user was resolved for id: ${userId}`);
-  return userDetails[0];
-};
-
-/**
- * A function that takes query string params from a shared searching.do URL and converts all applicable params to Search options
- * @param params URLSearchParams from a shared `searching.do` URL
- * @return SearchOptions object.
- */
-export const legacyQueryStringToSearchOptions = async (
-  params: URLSearchParams
-): Promise<SearchOptions> => {
-  const getQueryParam = (paramName: LegacyParams) => {
-    return params.get(paramName) ?? undefined;
-  };
-
-  const collectionId = getQueryParam("in")?.substring(1);
-  const ownerId = getQueryParam("owner");
-  const dateRange = getQueryParam("dr");
-  const datePrimary = getQueryParam("dp");
-  const dateSecondary = getQueryParam("ds");
-
-  const RangeTypeLiterals = Union(
-    Literal("between"),
-    Literal("after"),
-    Literal("before"),
-    Literal("on")
-  );
-
-  type RangeType = Static<typeof RangeTypeLiterals>;
-
-  const getLastModifiedDateRange = (
-    rangeType: RangeType,
-    primaryDate?: Date,
-    secondaryDate?: Date
-  ): DateRange | undefined => {
-    if (!primaryDate && !secondaryDate) {
-      return undefined;
-    }
-    return match(
-      [
-        Literal("between"),
-        (): DateRange => ({ start: primaryDate, end: secondaryDate }),
-      ],
-      [Literal("after"), (): DateRange => ({ start: primaryDate })],
-      [Literal("before"), (): DateRange => ({ end: primaryDate })],
-      [
-        Literal("on"),
-        (): DateRange => ({
-          start: primaryDate,
-          end: primaryDate,
-        }),
-      ]
-    )(rangeType.toLowerCase() as RangeType);
-  };
-
-  const displayMode: DisplayMode = pipe(
-    getQueryParam("type"),
-    match(
-      // When type is 'standard' or undefined, default to 'list'.
-      [Union(Literal("standard"), Undefined), (): DisplayMode => "list"],
-      [Literal("gallery"), (): DisplayMode => "gallery-image"],
-      [Literal("video"), (): DisplayMode => "gallery-video"],
-      [
-        Unknown,
-        () => {
-          throw new Error("Unknown Legacy display mode");
-        },
-      ]
-    )
-  );
-
-  const parseCollectionUuid = async (
-    collectionUuid: string | undefined
-  ): Promise<Collection[] | undefined> => {
-    if (!collectionUuid) return defaultSearchOptions.collections;
-    const collectionDetails:
-      | Collection[]
-      | undefined = await findCollectionsByUuid([collectionUuid]);
-
-    return typeof collectionDetails !== "undefined" &&
-      collectionDetails.length > 0
-      ? collectionDetails
-      : defaultSearchOptions.collections;
-  };
-
-  const sortOrderParam = getQueryParam("sort")?.toUpperCase();
-  const mimeTypeFilters = await findMIMETypeFiltersById(params.getAll("mt"));
-  const mimeTypes = mimeTypeFilters?.flatMap(({ mimeTypes }) => mimeTypes);
-  const getExternalMIMETypes = () => {
-    const integrationMIMETypes = params.getAll("_int.mimeTypes");
-    return integrationMIMETypes.length > 0 ? integrationMIMETypes : undefined;
-  };
-
-  const searchOptions: SearchOptions = {
-    ...defaultSearchOptions,
-    collections: await parseCollectionUuid(collectionId),
-    query: getQueryParam("q") ?? defaultSearchOptions.query,
-    owner: ownerId ? await findUser(ownerId) : defaultSearchOptions.owner,
-    lastModifiedDateRange:
-      getLastModifiedDateRange(
-        dateRange as RangeType,
-        datePrimary ? new Date(parseInt(datePrimary)) : undefined,
-        dateSecondary ? new Date(parseInt(dateSecondary)) : undefined
-      ) ?? defaultSearchOptions.lastModifiedDateRange,
-    sortOrder: OEQ.SearchSettings.SortOrderRunTypes.guard(sortOrderParam)
-      ? sortOrderParam
-      : defaultSearchOptions.sortOrder,
-    mimeTypes,
-    mimeTypeFilters,
-    externalMimeTypes: getExternalMIMETypes(),
-    rawMode: true,
-    displayMode,
-  };
-  return searchOptions;
-};
-
-/**
- * Call this function to get partial SearchOptions.
- * @param options An object of SearchOptions
- * @param fields What fields of SearchOptions to get
- */
-export const getPartialSearchOptions = (
-  options: SearchOptions,
-  fields: SearchOptionsFields[]
-) => pick(options, fields);
->>>>>>> 19dfa054
+  );