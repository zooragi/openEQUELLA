--- conflicted
+++ resolved
@@ -16,13 +16,8 @@
  * limitations under the License.
  */
 import {
-<<<<<<< HEAD
   Card,
   CardContent,
-  IconButton,
-  InputAdornment,
-  TextField,
-=======
   FormControlLabel,
   Grid,
   IconButton,
@@ -30,7 +25,6 @@
   Switch,
   TextField,
   Tooltip,
->>>>>>> c1cce3e2
 } from "@material-ui/core";
 import * as React from "react";
 import { useCallback, useState } from "react";
@@ -91,70 +85,61 @@
   };
 
   return (
-<<<<<<< HEAD
     <Card>
       <CardContent>
-=======
-    <Grid container direction="row">
-      <Grid item xs={10}>
->>>>>>> c1cce3e2
-        <TextField
-          id="searchBar"
-          helperText={rawSearchMode ? strings.pressEnterToSearch : " "}
-          onKeyDown={handleKeyDown}
-          InputProps={{
-            startAdornment: (
-              <InputAdornment position="start">
-                <SearchIcon fontSize="small" />
-              </InputAdornment>
-            ),
-<<<<<<< HEAD
-            endAdornment: query.length > 0 && (
-=======
-            endAdornment: queryString.length > 0 && (
->>>>>>> c1cce3e2
-              <IconButton onClick={() => handleQueryChange("")} size="small">
-                <Close />
-              </IconButton>
-            ),
-          }}
-          fullWidth
-          onChange={(event) => {
-            handleQueryChange(event.target.value);
-          }}
-          variant="standard"
-<<<<<<< HEAD
-          value={query}
-        />
+        <Grid container direction="row">
+          <Grid item xs={10}>
+            <TextField
+              id="searchBar"
+              helperText={rawSearchMode ? strings.pressEnterToSearch : " "}
+              onKeyDown={handleKeyDown}
+              InputProps={{
+                startAdornment: (
+                  <InputAdornment position="start">
+                    <SearchIcon fontSize="small" />
+                  </InputAdornment>
+                ),
+                endAdornment: queryString.length > 0 && (
+                  <IconButton
+                    onClick={() => handleQueryChange("")}
+                    size="small"
+                  >
+                    <Close />
+                  </IconButton>
+                ),
+              }}
+              fullWidth
+              onChange={(event) => {
+                handleQueryChange(event.target.value);
+              }}
+              variant="standard"
+              value={queryString}
+            />
+          </Grid>
+          {/* inline style ensures the raw search controls align vertically to the searchbar*/}
+          <Grid xs={2} item style={{ alignSelf: "center" }}>
+            {/* inline style ensures that the raw search control justifies to the right of it's grid item*/}
+            <Tooltip
+              title={searchStrings.rawSearchTooltip}
+              style={{ float: "right" }}
+            >
+              <FormControlLabel
+                labelPlacement="start"
+                label={searchStrings.rawSearch}
+                control={
+                  <Switch
+                    id="rawSearch"
+                    size="small"
+                    onChange={(_, checked) => setRawSearchMode(checked)}
+                    value={rawSearchMode}
+                    name={searchStrings.rawSearch}
+                  />
+                }
+              />
+            </Tooltip>
+          </Grid>
+        </Grid>
       </CardContent>
     </Card>
-=======
-          value={queryString}
-        />
-      </Grid>
-      {/* inline style ensures the raw search controls align vertically to the searchbar*/}
-      <Grid xs={2} item style={{ alignSelf: "center" }}>
-        {/* inline style ensures that the raw search control justifies to the right of it's grid item*/}
-        <Tooltip
-          title={searchStrings.rawSearchTooltip}
-          style={{ float: "right" }}
-        >
-          <FormControlLabel
-            labelPlacement="start"
-            label={searchStrings.rawSearch}
-            control={
-              <Switch
-                id="rawSearch"
-                size="small"
-                onChange={(_, checked) => setRawSearchMode(checked)}
-                value={rawSearchMode}
-                name={searchStrings.rawSearch}
-              />
-            }
-          />
-        </Tooltip>
-      </Grid>
-    </Grid>
->>>>>>> c1cce3e2
   );
 }