/*
 * Licensed to The Apereo Foundation under one or more contributor license
 * agreements. See the NOTICE file distributed with this work for additional
 * information regarding copyright ownership.
 *
 * The Apereo Foundation licenses this file to you under the Apache License,
 * Version 2.0, (the "License"); you may not use this file except in compliance
 * with the License. You may obtain a copy of the License at:
 *
 *     http://www.apache.org/licenses/LICENSE-2.0
 *
 * Unless required by applicable law or agreed to in writing, software
 * distributed under the License is distributed on an "AS IS" BASIS,
 * WITHOUT WARRANTIES OR CONDITIONS OF ANY KIND, either express or implied.
 * See the License for the specific language governing permissions and
 * limitations under the License.
 */
import * as React from "react";
import { useEffect, useRef, useState } from "react";
import {
  templateDefaults,
  templateError,
  TemplateUpdateProps,
} from "../mainui/Template";
import { languageStrings } from "../util/langstrings";
import {
  Card,
<<<<<<< HEAD
  CardContent,
  Grid,
=======
  CardActions,
  CardContent,
  Grid,
  IconButton,
>>>>>>> a8a53e6b
  List,
  ListSubheader,
<<<<<<< HEAD
  Typography,
} from "@material-ui/core";
import SearchBar from "../search/components/SearchBar";
import { searchItems } from "./SearchModule";
=======
  TablePagination,
  TextField,
} from "@material-ui/core";
import SearchIcon from "@material-ui/icons/Search";
import {
  defaultPagedSearchResult,
  defaultSearchOptions,
  searchItems,
  SearchOptions,
} from "./SearchModule";
>>>>>>> a8a53e6b
import * as OEQ from "@openequella/rest-api-client";
import SearchResult from "./components/SearchResult";
import { generateFromError } from "../api/errors";
import {
  getSearchSettingsFromServer,
  SearchSettings,
} from "../settings/Search/SearchSettingsModule";

const SearchPage = ({ updateTemplate }: TemplateUpdateProps) => {
  const searchStrings = languageStrings.searchpage;

  const [searchOptions, setSearchOptions] = useState<SearchOptions>(
    defaultSearchOptions
  );
  const [pagedSearchResult, setPagedSearchResult] = useState<
    OEQ.Common.PagedResult<OEQ.Search.SearchResultItem>
  >(defaultPagedSearchResult);

  /**
   * Update the page title and retrieve Search settings.
   */
  useEffect(() => {
    updateTemplate((tp) => ({
      ...templateDefaults(searchStrings.title)(tp),
    }));

    getSearchSettingsFromServer().then((settings: SearchSettings) => {
      setSearchOptions({
        ...searchOptions,
        sortOrder: settings.defaultSearchSort,
      });
    });
  }, []);

<<<<<<< HEAD
  const handleSearch = (query: string) => {
    search({
      query,
      status: [OEQ.Common.ItemStatus.LIVE, OEQ.Common.ItemStatus.REVIEW],
    });
  };
=======
  /**
   * Trigger a search when state values change, but skip the initial values.
   */
  const isInitialSearch = useRef(true);
  useEffect(() => {
    if (isInitialSearch.current) {
      isInitialSearch.current = false;
    } else {
      search();
    }
  }, [searchOptions]);
>>>>>>> a8a53e6b

  const handleError = (error: Error) => {
    updateTemplate(templateError(generateFromError(error)));
  };

  /**
   * Search items with specified search criteria.
   */
  const search = (): void => {
    searchItems(searchOptions)
      .then((items: OEQ.Common.PagedResult<OEQ.Search.SearchResultItem>) =>
        setPagedSearchResult(items)
      )
      .catch((error: Error) => handleError(error));
  };

  /**
   * A SearchResult that represents one of the search result items.
   */
  const searchResults = pagedSearchResult.results.map(
    (item: OEQ.Search.SearchResultItem) => (
      <SearchResult {...item} key={item.uuid} />
    )
  );

  /**
   * A list that consists of search result items.
   */
  const searchResultList = (
    <List subheader={<ListSubheader>{searchStrings.subtitle}</ListSubheader>}>
      {searchResults.length > 0 ? (
        searchResults
      ) : (
        <ListItem key={searchStrings.noResultsFound} divider>
          <Typography>{searchStrings.noResultsFound}</Typography>
        </ListItem>
      )}
    </List>
  );

  return (
    <Grid container direction="column" spacing={2}>
      <Grid item xs={9}>
        <Card>
          <CardContent>
            <SearchBar onChange={handleSearch} />
          </CardContent>
        </Card>
      </Grid>

      <Grid item xs={9}>
        <Card>
          <CardContent>{searchResultList}</CardContent>

          <CardActions>
            <Grid container justify="center">
              <Grid item>
                <TablePagination
                  component="div"
                  count={pagedSearchResult.available}
                  page={searchOptions.currentPage}
                  onChangePage={(_, page: number) =>
                    setSearchOptions({ ...searchOptions, currentPage: page })
                  }
                  rowsPerPageOptions={[10, 25, 50]}
                  labelRowsPerPage={searchStrings.pagination.itemsPerPage}
                  rowsPerPage={searchOptions.rowsPerPage}
                  onChangeRowsPerPage={(event) =>
                    setSearchOptions({
                      ...searchOptions,
                      currentPage: 0,
                      rowsPerPage: parseInt(event.target.value),
                    })
                  }
                />
              </Grid>
            </Grid>
          </CardActions>
        </Card>
      </Grid>
    </Grid>
  );
};

export default SearchPage;<|MERGE_RESOLUTION|>--- conflicted
+++ resolved
@@ -25,34 +25,22 @@
 import { languageStrings } from "../util/langstrings";
 import {
   Card,
-<<<<<<< HEAD
-  CardContent,
-  Grid,
-=======
   CardActions,
   CardContent,
   Grid,
-  IconButton,
->>>>>>> a8a53e6b
   List,
+  ListItem,
   ListSubheader,
-<<<<<<< HEAD
+  TablePagination,
   Typography,
 } from "@material-ui/core";
-import SearchBar from "../search/components/SearchBar";
-import { searchItems } from "./SearchModule";
-=======
-  TablePagination,
-  TextField,
-} from "@material-ui/core";
-import SearchIcon from "@material-ui/icons/Search";
 import {
   defaultPagedSearchResult,
   defaultSearchOptions,
   searchItems,
   SearchOptions,
 } from "./SearchModule";
->>>>>>> a8a53e6b
+import SearchBar from "../search/components/SearchBar";
 import * as OEQ from "@openequella/rest-api-client";
 import SearchResult from "./components/SearchResult";
 import { generateFromError } from "../api/errors";
@@ -87,14 +75,6 @@
     });
   }, []);
 
-<<<<<<< HEAD
-  const handleSearch = (query: string) => {
-    search({
-      query,
-      status: [OEQ.Common.ItemStatus.LIVE, OEQ.Common.ItemStatus.REVIEW],
-    });
-  };
-=======
   /**
    * Trigger a search when state values change, but skip the initial values.
    */
@@ -106,7 +86,6 @@
       search();
     }
   }, [searchOptions]);
->>>>>>> a8a53e6b
 
   const handleError = (error: Error) => {
     updateTemplate(templateError(generateFromError(error)));
@@ -152,7 +131,11 @@
       <Grid item xs={9}>
         <Card>
           <CardContent>
-            <SearchBar onChange={handleSearch} />
+            <SearchBar
+              onChange={(query) =>
+                setSearchOptions({ ...searchOptions, query: query })
+              }
+            />
           </CardContent>
         </Card>
       </Grid>
