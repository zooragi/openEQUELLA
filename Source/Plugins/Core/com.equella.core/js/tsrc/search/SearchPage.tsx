--- conflicted
+++ resolved
@@ -70,22 +70,11 @@
 import { getSearchSettingsFromServer } from "../modules/SearchSettingsModule";
 import SearchBar from "../search/components/SearchBar";
 import { languageStrings } from "../util/langstrings";
-<<<<<<< HEAD
 import { FavouriteItemDialogSpecificProps } from "./components/FavouriteItemDialog";
 import { AuxiliarySearchSelector } from "./components/AuxiliarySearchSelector";
 import { CollectionSelector } from "./components/CollectionSelector";
-=======
-import { AuxiliarySearchSelector } from "./components/AuxiliarySearchSelector";
-import { CollectionSelector } from "./components/CollectionSelector";
 import DisplayModeSelector from "./components/DisplayModeSelector";
-import {
-  defaultFavouriteItemDialogProps,
-  FavouriteItemDialog,
-  FavouriteItemDialogProps,
-  FavouriteItemInfo,
-} from "./components/FavouriteItemDialog";
 import GallerySearchResult from "./components/GallerySearchResult";
->>>>>>> de5a8e24
 import { MimeTypeFilterSelector } from "./components/MimeTypeFilterSelector";
 import OwnerSelector from "./components/OwnerSelector";
 import { RefinePanelControl } from "./components/RefineSearchPanel";
@@ -826,7 +815,7 @@
         searchResults,
         handleError,
         highlights,
-        favouriteDialogOnConfirm
+        handleSaveFavouriteItem
       );
     } else if (isGalleryItems(searchResults)) {
       return <GallerySearchResult items={searchResults} />;
@@ -877,17 +866,7 @@
                 onCopySearchLink={handleCopySearch}
                 onSaveSearch={handleSaveFavouriteSearch}
               >
-<<<<<<< HEAD
-                {searchResults.length > 0 &&
-                  mapSearchResultItems(
-                    searchResults,
-                    handleError,
-                    highlights,
-                    handleSaveFavouriteItem
-                  )}
-=======
                 {renderSearchResults()}
->>>>>>> de5a8e24
               </SearchResultList>
             </Grid>
           </Grid>
