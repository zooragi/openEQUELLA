/*
 * Licensed to The Apereo Foundation under one or more contributor license
 * agreements. See the NOTICE file distributed with this work for additional
 * information regarding copyright ownership.
 *
 * The Apereo Foundation licenses this file to you under the Apache License,
 * Version 2.0, (the "License"); you may not use this file except in compliance
 * with the License. You may obtain a copy of the License at:
 *
 *     http://www.apache.org/licenses/LICENSE-2.0
 *
 * Unless required by applicable law or agreed to in writing, software
 * distributed under the License is distributed on an "AS IS" BASIS,
 * WITHOUT WARRANTIES OR CONDITIONS OF ANY KIND, either express or implied.
 * See the License for the specific language governing permissions and
 * limitations under the License.
 */
import { Card, CardContent, Grid, Typography } from "@material-ui/core";
import * as OEQ from "@openequella/rest-api-client";

import { isEqual, pick } from "lodash";
import * as React from "react";
import { useCallback, useEffect, useReducer, useState } from "react";
import { useHistory, useLocation } from "react-router";
import { generateFromError } from "../api/errors";
import { AppConfig } from "../AppConfig";
import { DateRangeSelector } from "../components/DateRangeSelector";
import MessageInfo from "../components/MessageInfo";
import { routes } from "../mainui/routes";
import {
  templateDefaults,
  templateError,
  TemplateUpdateProps,
} from "../mainui/Template";
import { getAdvancedSearchesFromServer } from "../modules/AdvancedSearchModule";
import type { Collection } from "../modules/CollectionsModule";
import {
  buildSelectionSessionAdvancedSearchLink,
  buildSelectionSessionRemoteSearchLink,
  isSelectionSessionInStructured,
  prepareDraggable,
} from "../modules/LegacySelectionSessionModule";
import { getRemoteSearchesFromServer } from "../modules/RemoteSearchModule";
import {
  Classification,
  listClassifications,
  SelectedCategories,
} from "../modules/SearchFacetsModule";
import {
  DateRange,
  defaultPagedSearchResult,
  defaultSearchOptions,
  generateQueryStringFromSearchOptions,
  queryStringParamsToSearchOptions,
  searchItems,
  SearchOptions,
} from "../modules/SearchModule";
<<<<<<< HEAD
import { getSearchSettingsFromServer } from "../modules/SearchSettingsModule";
import {
  prepareDraggable,
  buildSelectionSessionAdvancedSearchLink,
  buildSelectionSessionRemoteSearchLink,
  isSelectionSessionInStructured,
} from "../modules/LegacySelectionSessionModule";
=======
import {
  getSearchSettingsFromServer,
  SearchSettings,
  SortOrder,
} from "../modules/SearchSettingsModule";
>>>>>>> 7b124db8
import SearchBar from "../search/components/SearchBar";
import { languageStrings } from "../util/langstrings";
import { AuxiliarySearchSelector } from "./components/AuxiliarySearchSelector";
import { CategorySelector } from "./components/CategorySelector";
import { CollectionSelector } from "./components/CollectionSelector";
import OwnerSelector from "./components/OwnerSelector";
import {
  RefinePanelControl,
  RefineSearchPanel,
} from "./components/RefineSearchPanel";
import { SearchAttachmentsSelector } from "./components/SearchAttachmentsSelector";
import {
  mapSearchResultItems,
  SearchResultList,
} from "./components/SearchResultList";
import StatusSelector from "./components/StatusSelector";

// destructure strings import
const { searchpage: searchStrings } = languageStrings;
const {
  title: dateModifiedSelectorTitle,
  quickOptionDropdown,
} = searchStrings.lastModifiedDateSelector;
const { title: collectionSelectorTitle } = searchStrings.collectionSelector;

/**
 * Type of search options that are specific to Search page presentation layer.
 */
export interface SearchPageOptions extends SearchOptions {
  /**
   * Whether to enable Quick mode (true) or to use custom date pickers (false).
   */
  dateRangeQuickModeEnabled: boolean;
}

/**
 * Structure of data stored in browser history state, to capture the current state of SearchPage
 */
interface SearchPageHistoryState {
  /**
   * SearchPageOptions to store in history
   */
  searchPageOptions: SearchPageOptions;
  /**
   * Open/closed state of refine expansion panel
   */
  filterExpansion: boolean;
}

type Action =
  | { type: "init" }
  | { type: "search"; options: SearchPageOptions }
  | {
      type: "search-complete";
      result: OEQ.Search.SearchResult<OEQ.Search.SearchResultItem>;
      classifications: Classification[];
    }
  | { type: "error"; cause: Error };

type State =
  | { status: "initialising" }
  | { status: "searching"; options: SearchPageOptions }
  | {
      status: "success";
      result: OEQ.Search.SearchResult<OEQ.Search.SearchResultItem>;
      classifications: Classification[];
    }
  | { status: "failure"; cause: Error };

const reducer = (state: State, action: Action): State => {
  switch (action.type) {
    case "init":
      return { status: "initialising" };
    case "search":
      return { status: "searching", options: action.options };
    case "search-complete":
      return {
        status: "success",
        result: action.result,
        classifications: action.classifications,
      };
    case "error":
      return { status: "failure", cause: action.cause };
    default:
      throw new TypeError("Unexpected action passed to reducer!");
  }
};

const SearchPage = ({ updateTemplate }: TemplateUpdateProps) => {
  const history = useHistory();
  const location = useLocation();

  const [state, dispatch] = useReducer(reducer, { status: "initialising" });
  const defaultSearchPageOptions: SearchPageOptions = {
    ...defaultSearchOptions,
    dateRangeQuickModeEnabled: true,
  };

  const defaultSearchPageHistory: SearchPageHistoryState = {
    searchPageOptions: defaultSearchPageOptions,
    filterExpansion: false,
  };
  const searchPageHistoryState: SearchPageHistoryState | undefined = history
    .location.state as SearchPageHistoryState;
  const [searchPageOptions, setSearchPageOptions] = useState<SearchPageOptions>(
    // If the user has gone 'back' to this page, then use their previous options. Otherwise
    // we start fresh - i.e. if a new navigation to Search Page.
    searchPageHistoryState?.searchPageOptions ??
      defaultSearchPageHistory.searchPageOptions
  );
  const [filterExpansion, setFilterExpansion] = useState(
    searchPageHistoryState?.filterExpansion ??
      defaultSearchPageHistory.filterExpansion
  );
<<<<<<< HEAD
  const [pagedSearchResult, setPagedSearchResult] = useState<
    OEQ.Search.SearchResult<OEQ.Search.SearchResultItem>
  >(defaultPagedSearchResult);
  const [showSpinner, setShowSpinner] = useState<boolean>(false);
  const [showSnackBar, setShowSnackBar] = useState<boolean>(false);
  const [
    searchSettings,
    setSearchSettings,
  ] = useState<OEQ.SearchSettings.Settings>();
  const [classifications, setClassifications] = useState<Classification[]>([]);
=======
  const [
    showSearchCopiedSnackBar,
    setShowSearchCopiedSnackBar,
  ] = useState<boolean>(false);
  const [searchSettings, setSearchSettings] = useState<SearchSettings>();
>>>>>>> 7b124db8

  const handleError = useCallback(
    (error: Error) => {
      dispatch({ type: "error", cause: error });
    },
    [dispatch]
  );

  const search = useCallback(
    (searchPageOptions: SearchPageOptions): void =>
      dispatch({ type: "search", options: { ...searchPageOptions } }),
    [dispatch]
  );

  /**
   * Error display -> similar to onError hook, however in the context of reducer need to do manually.
   */
  useEffect(() => {
    if (state.status === "failure") {
      updateTemplate(templateError(generateFromError(state.cause)));
    }
  }, [state, updateTemplate]);

  /**
   * Page initialisation -> Update the page title, retrieve Search settings and trigger first
   * search.
   */
  useEffect(() => {
    if (state.status !== "initialising") {
      return;
    }

    updateTemplate((tp) => ({
      ...templateDefaults(searchStrings.title)(tp),
    }));

    Promise.all([
      getSearchSettingsFromServer(),
      // If the search options are available from browser history, ignore those in the query string.
      (location.state as SearchPageHistoryState)
        ? Promise.resolve(undefined)
        : queryStringParamsToSearchOptions(location),
    ])
      .then(([searchSettings, queryStringSearchOptions]) => {
        setSearchSettings(searchSettings);
        search(
          queryStringSearchOptions
            ? {
                ...queryStringSearchOptions,
                dateRangeQuickModeEnabled: false,
                sortOrder:
                  queryStringSearchOptions.sortOrder ??
                  searchSettings.defaultSearchSort,
              }
            : {
                ...searchPageOptions,
                sortOrder:
                  searchPageOptions.sortOrder ??
                  searchSettings.defaultSearchSort,
              }
        );
      })
      .catch((e) => {
        handleError(e);
      });
  }, [
    dispatch,
    handleError,
    location,
    search,
    searchPageOptions,
    state.status,
    updateTemplate,
  ]);

  /**
   * Searching -> Executing the search (including for classifications) and returning the results.
   */
  useEffect(() => {
    if (state.status === "searching") {
      setSearchPageOptions(state.options);
      Promise.all([
        searchItems(state.options),
        listClassifications(state.options),
      ])
        .then(
          ([result, classifications]: [
            OEQ.Search.SearchResult<OEQ.Search.SearchResultItem>,
            Classification[]
          ]) => {
            dispatch({
              type: "search-complete",
              result: { ...result },
              classifications: [...classifications],
            });
            // Update history
            history.replace({
              ...history.location,
              state: { searchPageOptions: state.options, filterExpansion },
            });
            // scroll back up to the top of the page
            window.scrollTo(0, 0);
          }
        )
        .catch(handleError);
    }
  }, [dispatch, filterExpansion, handleError, history, state]);

  // In Selection Session, once a new search result is returned, make each
  // new search result Item draggable. Could probably merge into 'searching'
  // effect, however this is only required while selection sessions still
  // involve legacy content.
  useEffect(() => {
    if (state.status === "success" && isSelectionSessionInStructured()) {
      state.result.results.forEach(({ uuid }) => {
        prepareDraggable(uuid);
      });
    }
  }, [state]);

<<<<<<< HEAD
  const handleSortOrderChanged = (order: OEQ.SearchSettings.SortOrder) =>
    setSearchPageOptions({ ...searchPageOptions, sortOrder: order });
=======
  const handleSortOrderChanged = (order: Static<typeof SortOrder>) =>
    search({ ...searchPageOptions, sortOrder: order });
>>>>>>> 7b124db8

  const handleQueryChanged = (query: string) =>
    search({
      ...searchPageOptions,
      query: query,
      currentPage: 0,
      selectedCategories: undefined,
    });

  const handleCollectionSelectionChanged = (collections: Collection[]) => {
    search({
      ...searchPageOptions,
      collections: collections,
      currentPage: 0,
      selectedCategories: undefined,
    });
  };

  const handleCollapsibleFilterClick = () => {
    setFilterExpansion(!filterExpansion);
  };

  /**
   * Determines if any collapsible filters have been modified from their defaults
   */
  const areCollapsibleFiltersSet = (): boolean => {
    const getCollapsibleOptions = (options: SearchOptions) =>
      pick(options, [
        "lastModifiedDateRange",
        "owner",
        "status",
        "searchAttachments",
      ]);

    return !isEqual(
      getCollapsibleOptions(defaultSearchOptions),
      getCollapsibleOptions(searchPageOptions)
    );
  };

  const handlePageChanged = (page: number) =>
    search({ ...searchPageOptions, currentPage: page });

  const handleRowsPerPageChanged = (rowsPerPage: number) =>
    search({
      ...searchPageOptions,
      currentPage: 0,
      rowsPerPage: rowsPerPage,
    });

  const handleRawModeChanged = (rawMode: boolean) =>
    search({ ...searchPageOptions, rawMode: rawMode });

  const handleQuickDateRangeModeChange = (
    quickDateRangeMode: boolean,
    dateRange?: DateRange
  ) =>
    search({
      ...searchPageOptions,
      dateRangeQuickModeEnabled: quickDateRangeMode,
      // When the mode is changed, the date range may also need to be updated.
      // For example, if a custom date range is converted to Quick option 'All', then both start and end should be undefined.
      lastModifiedDateRange: dateRange,
      selectedCategories: undefined,
    });

  const handleLastModifiedDateRangeChange = (dateRange?: DateRange) =>
    search({
      ...searchPageOptions,
      lastModifiedDateRange: dateRange,
      selectedCategories: undefined,
    });

  const handleClearSearchOptions = () => {
    search({
      ...defaultSearchPageOptions,
      sortOrder: searchSettings?.defaultSearchSort,
    });
    setFilterExpansion(false);
  };

  const handleCopySearch = () => {
    //base institution urls have a trailing / that we need to get rid of
    const instUrl = AppConfig.baseUrl.slice(0, -1);
    const searchUrl = `${instUrl}${
      location.pathname
    }?${generateQueryStringFromSearchOptions(searchPageOptions)}`;

    navigator.clipboard
      .writeText(searchUrl)
      .then(() => {
        setShowSearchCopiedSnackBar(true);
      })
      .catch(() => handleError);
  };

  const handleOwnerChange = (owner: OEQ.UserQuery.UserDetails) =>
    search({
      ...searchPageOptions,
      owner: { ...owner },
      selectedCategories: undefined,
    });

  const handleOwnerClear = () =>
    search({
      ...searchPageOptions,
      owner: undefined,
      selectedCategories: undefined,
    });

  const handleStatusChange = (status: OEQ.Common.ItemStatus[]) =>
    search({
      ...searchPageOptions,
      status: [...status],
      selectedCategories: undefined,
    });

  const handleSearchAttachmentsChange = (searchAttachments: boolean) => {
    search({
      ...searchPageOptions,
      searchAttachments: searchAttachments,
    });
  };

  const handleSelectedCategoriesChange = (
    selectedCategories: SelectedCategories[]
  ) => {
    const getSchemaNode = (id: number) => {
      const node =
        state.status === "success" &&
        state.classifications.find((c) => c.id === id)?.schemaNode;
      if (!node) {
        throw new Error(`Unable to find schema node for classification ${id}.`);
      }
      return node;
    };

    search({
      ...searchPageOptions,
      selectedCategories: selectedCategories.map((c) => ({
        ...c,
        schemaNode: getSchemaNode(c.id),
      })),
    });
  };

  const refinePanelControls: RefinePanelControl[] = [
    {
      idSuffix: "CollectionSelector",
      title: collectionSelectorTitle,
      component: (
        <CollectionSelector
          onError={handleError}
          onSelectionChange={handleCollectionSelectionChanged}
          value={searchPageOptions.collections}
        />
      ),
      disabled: false,
      alwaysVisible: true,
    },
    {
      idSuffix: "AdvancedSearchSelector",
      title: searchStrings.advancedSearchSelector.title,
      component: (
        <AuxiliarySearchSelector
          auxiliarySearchesSupplier={getAdvancedSearchesFromServer}
          urlGeneratorForRouteLink={routes.AdvancedSearch.to}
          urlGeneratorForMuiLink={buildSelectionSessionAdvancedSearchLink}
        />
      ),
      disabled: false,
      alwaysVisible: true,
    },
    {
      idSuffix: "RemoteSearchSelector",
      title: searchStrings.remoteSearchSelector.title,
      component: (
        <AuxiliarySearchSelector
          auxiliarySearchesSupplier={getRemoteSearchesFromServer}
          urlGeneratorForRouteLink={routes.RemoteSearch.to}
          urlGeneratorForMuiLink={buildSelectionSessionRemoteSearchLink}
        />
      ),
      disabled: false,
    },
    {
      idSuffix: "DateRangeSelector",
      title: dateModifiedSelectorTitle,
      component: (
        <DateRangeSelector
          onDateRangeChange={handleLastModifiedDateRangeChange}
          onQuickModeChange={handleQuickDateRangeModeChange}
          quickOptionDropdownLabel={quickOptionDropdown}
          dateRange={searchPageOptions.lastModifiedDateRange}
          quickModeEnabled={searchPageOptions.dateRangeQuickModeEnabled}
        />
      ),
      // Before Search settings are retrieved, do not show.
      disabled: searchSettings?.searchingDisableDateModifiedFilter ?? true,
    },
    {
      idSuffix: "OwnerSelector",
      title: searchStrings.filterOwner.title,
      component: (
        <OwnerSelector
          onClearSelect={handleOwnerClear}
          onSelect={handleOwnerChange}
          value={searchPageOptions.owner}
        />
      ),
      disabled: searchSettings?.searchingDisableOwnerFilter ?? true,
    },
    {
      idSuffix: "StatusSelector",
      title: searchStrings.statusSelector.title,
      component: (
        <StatusSelector
          onChange={handleStatusChange}
          value={searchPageOptions.status}
        />
      ),
      disabled: !searchSettings?.searchingShowNonLiveCheckbox ?? true,
    },
    {
      idSuffix: "SearchAttachmentsSelector",
      title: searchStrings.searchAttachmentsSelector.title,
      component: (
        <SearchAttachmentsSelector
          value={searchPageOptions.searchAttachments}
          onChange={handleSearchAttachmentsChange}
        />
      ),
      disabled: false,
    },
  ];

  const Classifications = ({
    classifications,
    onChange,
    currentSelections,
  }: {
    classifications: Classification[];
    onChange: (selectedCategories: SelectedCategories[]) => void;
    currentSelections?: SelectedCategories[];
  }) => (
    <Grid item>
      <Card>
        <CardContent>
          <Typography variant="h5">
            {languageStrings.searchpage.categorySelector.title}
          </Typography>
          <CategorySelector
            classifications={classifications}
            onSelectedCategoriesChange={onChange}
            selectedCategories={currentSelections}
          />
        </CardContent>
      </Card>
    </Grid>
  );

  const renderClassifications = () =>
    state.status === "success" &&
    state.classifications.length > 0 &&
    state.classifications.some((c) => c.categories.length > 0) ? (
      <Classifications
        classifications={state.classifications}
        onChange={handleSelectedCategoriesChange}
        currentSelections={searchPageOptions.selectedCategories}
      />
    ) : null;

  const {
    available: totalCount,
    highlight: highlights,
    results: searchResults,
  } = state.status === "success" ? state.result : defaultPagedSearchResult;
  return (
    <>
      <Grid container spacing={2}>
        <Grid item xs={8}>
          <Grid container spacing={2}>
            <Grid item xs={12}>
              <SearchBar
                query={searchPageOptions.query ?? ""}
                rawMode={searchPageOptions.rawMode}
                onQueryChange={handleQueryChanged}
                onRawModeChange={handleRawModeChanged}
                doSearch={() => search(searchPageOptions)}
              />
            </Grid>
            <Grid item xs={12}>
              <SearchResultList
                showSpinner={
                  state.status === "initialising" ||
                  state.status === "searching"
                }
                paginationProps={{
                  count: totalCount,
                  currentPage: searchPageOptions.currentPage,
                  rowsPerPage: searchPageOptions.rowsPerPage,
                  onPageChange: handlePageChanged,
                  onRowsPerPageChange: handleRowsPerPageChanged,
                }}
                orderSelectProps={{
                  value: searchPageOptions.sortOrder,
                  onChange: handleSortOrderChanged,
                }}
                onClearSearchOptions={handleClearSearchOptions}
                onCopySearchLink={handleCopySearch}
              >
                {searchResults.length > 0 &&
                  mapSearchResultItems(searchResults, handleError, highlights)}
              </SearchResultList>
            </Grid>
          </Grid>
        </Grid>

        <Grid item xs={4}>
          <Grid container direction="column" spacing={2}>
            <Grid item>
              <RefineSearchPanel
                controls={refinePanelControls}
                onChangeExpansion={handleCollapsibleFilterClick}
                panelExpanded={filterExpansion}
                showFilterIcon={areCollapsibleFiltersSet()}
              />
            </Grid>
            {renderClassifications()}
          </Grid>
        </Grid>
      </Grid>
      <MessageInfo
        open={showSearchCopiedSnackBar}
        onClose={() => setShowSearchCopiedSnackBar(false)}
        title={searchStrings.shareSearchConfirmationText}
        variant="success"
      />
    </>
  );
};

export default SearchPage;<|MERGE_RESOLUTION|>--- conflicted
+++ resolved
@@ -55,21 +55,7 @@
   searchItems,
   SearchOptions,
 } from "../modules/SearchModule";
-<<<<<<< HEAD
 import { getSearchSettingsFromServer } from "../modules/SearchSettingsModule";
-import {
-  prepareDraggable,
-  buildSelectionSessionAdvancedSearchLink,
-  buildSelectionSessionRemoteSearchLink,
-  isSelectionSessionInStructured,
-} from "../modules/LegacySelectionSessionModule";
-=======
-import {
-  getSearchSettingsFromServer,
-  SearchSettings,
-  SortOrder,
-} from "../modules/SearchSettingsModule";
->>>>>>> 7b124db8
 import SearchBar from "../search/components/SearchBar";
 import { languageStrings } from "../util/langstrings";
 import { AuxiliarySearchSelector } from "./components/AuxiliarySearchSelector";
@@ -184,24 +170,14 @@
     searchPageHistoryState?.filterExpansion ??
       defaultSearchPageHistory.filterExpansion
   );
-<<<<<<< HEAD
-  const [pagedSearchResult, setPagedSearchResult] = useState<
-    OEQ.Search.SearchResult<OEQ.Search.SearchResultItem>
-  >(defaultPagedSearchResult);
-  const [showSpinner, setShowSpinner] = useState<boolean>(false);
-  const [showSnackBar, setShowSnackBar] = useState<boolean>(false);
+  const [
+    showSearchCopiedSnackBar,
+    setShowSearchCopiedSnackBar,
+  ] = useState<boolean>(false);
   const [
     searchSettings,
     setSearchSettings,
   ] = useState<OEQ.SearchSettings.Settings>();
-  const [classifications, setClassifications] = useState<Classification[]>([]);
-=======
-  const [
-    showSearchCopiedSnackBar,
-    setShowSearchCopiedSnackBar,
-  ] = useState<boolean>(false);
-  const [searchSettings, setSearchSettings] = useState<SearchSettings>();
->>>>>>> 7b124db8
 
   const handleError = useCallback(
     (error: Error) => {
@@ -322,13 +298,8 @@
     }
   }, [state]);
 
-<<<<<<< HEAD
   const handleSortOrderChanged = (order: OEQ.SearchSettings.SortOrder) =>
     setSearchPageOptions({ ...searchPageOptions, sortOrder: order });
-=======
-  const handleSortOrderChanged = (order: Static<typeof SortOrder>) =>
-    search({ ...searchPageOptions, sortOrder: order });
->>>>>>> 7b124db8
 
   const handleQueryChanged = (query: string) =>
     search({
