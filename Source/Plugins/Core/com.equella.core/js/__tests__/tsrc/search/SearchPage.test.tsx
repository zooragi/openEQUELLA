--- conflicted
+++ resolved
@@ -29,6 +29,7 @@
 import * as React from "react";
 import { act } from "react-dom/test-utils";
 import { BrowserRouter } from "react-router-dom";
+import * as CategorySelectorMock from "../../../__mocks__/CategorySelector.mock";
 import { getCollectionMap } from "../../../__mocks__/getCollectionsResp";
 import {
   getEmptySearchResult,
@@ -36,10 +37,10 @@
   getSearchResultsCustom,
 } from "../../../__mocks__/SearchResult.mock";
 import * as UserSearchMock from "../../../__mocks__/UserSearch.mock";
-import * as CategorySelectorMock from "../../../__mocks__/CategorySelector.mock";
 import * as CollectionsModule from "../../../tsrc/modules/CollectionsModule";
 import { Collection } from "../../../tsrc/modules/CollectionsModule";
 import type { SelectedCategories } from "../../../tsrc/modules/SearchFacetsModule";
+import * as SearchFacetsModule from "../../../tsrc/modules/SearchFacetsModule";
 import * as SearchModule from "../../../tsrc/modules/SearchModule";
 import {
   liveStatuses,
@@ -47,7 +48,6 @@
 } from "../../../tsrc/modules/SearchModule";
 import * as SearchSettingsModule from "../../../tsrc/modules/SearchSettingsModule";
 import * as UserModule from "../../../tsrc/modules/UserModule";
-import * as SearchFacetsModule from "../../../tsrc/modules/SearchFacetsModule";
 import SearchPage, { SearchPageOptions } from "../../../tsrc/search/SearchPage";
 import { languageStrings } from "../../../tsrc/util/langstrings";
 import { queryPaginatorControls } from "../components/SearchPaginationTestHelper";
@@ -57,10 +57,10 @@
   selectUser,
 } from "./components/OwnerSelectTestHelpers";
 import {
+  getRefineSearchComponent,
   queryCollectionSelector,
   queryDateRangeSelector,
   queryOwnerSelector,
-  getRefineSearchComponent,
   querySearchAttachmentsSelector,
   queryStatusSelector,
 } from "./SearchPageHelper";
@@ -129,42 +129,6 @@
 const reRenderSearchPage = async (page: RenderResult) => {
   page.unmount();
   return await renderSearchPage();
-};
-
-<<<<<<< HEAD
-=======
-/**
- * Helper function to find individual Refine Search components based on the their `idSuffix`,
- * or return null if the component is not found.
- *
- * @param container The root container to start the search from
- * @param componentSuffix Typically the `idSuffix` provided in `SearchPage.tsx`
- */
-const queryRefineSearchComponent = (
-  container: Element,
-  componentSuffix: string
-): HTMLElement | null => {
-  const id = `#RefineSearchPanel-${componentSuffix}`;
-  return container.querySelector(id);
-};
-
-/**
- * Similar to queryRefineSearchComponent but throws an error if the component is not found.
- *
- * @see queryRefineSearchComponent
- * @param container The root container to start the search from
- * @param componentSuffix Typically the `idSuffix` provided in `SearchPage.tsx`
- */
-const getRefineSearchComponent = (
-  container: Element,
-  componentSuffix: string
-): HTMLElement => {
-  const e = queryRefineSearchComponent(container, componentSuffix);
-  if (!e) {
-    throw new Error(`Failed to find ${componentSuffix}`);
-  }
-
-  return e;
 };
 
 const getQueryBar = (container: Element): HTMLElement => {
@@ -206,7 +170,6 @@
   userEvent.click(getByText(container, category));
 };
 
->>>>>>> c31429f1
 describe("Refine search by searching attachments", () => {
   let page: RenderResult;
 
@@ -363,11 +326,12 @@
     jest.clearAllMocks();
   });
 
+  const getCollapsibleFilterSection = (container: HTMLElement) =>
+    container.getElementsByClassName("collapsibleRefinePanel");
+
   it("Should contain the correct controls", async () => {
     const pageContainer = page.container;
-    const collapsibleSections = page.container.getElementsByClassName(
-      "collapsibleRefinePanel"
-    );
+    const collapsibleSections = getCollapsibleFilterSection(pageContainer);
     expect(collapsibleSections).toHaveLength(1);
 
     const collapsibleSection = collapsibleSections.item(0);
@@ -387,10 +351,13 @@
   });
 
   it("Should change button text when clicked", async () => {
-    const expansionButton = page.getByText(
-      languageStrings.common.action.showMore
-    );
-    fireEvent.click(expansionButton);
+    const expansionButton = page.container.querySelector(
+      "#collapsibleRefinePanelButton"
+    );
+    if (!expansionButton) {
+      throw new Error("Unable to find collapsible refine panel button");
+    }
+    userEvent.click(expansionButton);
     expect(expansionButton).toHaveTextContent(
       languageStrings.common.action.showLess
     );
