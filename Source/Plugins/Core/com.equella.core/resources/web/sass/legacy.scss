--- conflicted
+++ resolved
@@ -51,15 +51,10 @@
   0px 1px 1px 0px rgba(0, 0, 0, 0.14), 0px 1px 3px 0px rgba(0, 0, 0, 0.12);
 $hoverBackgroundColor: transparentize(#000, 0.9);
 $activeBackgroundColor: transparentize(#000, 0.7);
-<<<<<<< HEAD
 $modalFooterHeight: 50px;
 $singleMargin: 8px;
 $doubleMargin: 16px;
-=======
-$singleMargin: 8px;
-$doubleMargin: 16px;
-
->>>>>>> 30db6507
+
 @mixin boxShadow {
   box-shadow: $boxShadow;
   -moz-box-shadow: $boxShadow;
