@import "jquerylib/fancybox/jquery.fancybox.css";
@import "jquerylib/jquery.stylish-select.css";
@import "themes/equella/jquery-ui.css";
@import "themes/equella/jquery-ui.css";
@import "component/autocomplete.css";
@import "autocompleteeditbox.css";
@import "component/richdropdown.css";
@import "autocompleteeditbox.css";
@import "attachments/attachments.css";
@import "jquerylib/jquery.autocomplete.css";
@import "jquerylib/jquery.stylish-select.css";
@import "jquerylib/jquery.treeview.css";
@import "themes/equella/jquery-ui.css";
@import "component/richdropdown.css";
@import "component/box.css";
@import "altlinks.css";
@import "courselist.css";
@import "render/jquery.fileinput.css";
@import "render/ajaxupload.css";
@import "settings.css";
@import "popupbrowser.css";
@import "shufflebox.css";
@import "treenavctl.css";
@import "moderate.css";
@import "modcomments.css";
@import "youtube.css";
@import "taskaction.css";
@import "bulkresults.css";
@import "bulkscript.css";
@import "editmetadata.css";
@import "rollover.css";
@import "selectionreview.css";
@import "select2.min.css";
@import "../scripts/tinymce/themes/advanced/skins/tle/content.css";
@import "../js/codemirror/lib/codemirror.css";
@import "remotecaching.css";
@import "contentrestrictions.css";
@import "adduserandquota.css";
@import "selector.css";
@import "settings/searchsettings.css";
@import "ipaddress.css";
@import "whereclause.css";
@import "myresourcecontribute.css";
@import "htmleditorwebcontrol.css";

$small-breakpoint-max: "768px";
$medium-breakpoint-max: "1200px";
$large-breakpoint-max: "1500px";
$extra-large-breakpoint-max: "1800px";
$boxShadow: 0px 2px 1px -1px rgba(0, 0, 0, 0.2),
  0px 1px 1px 0px rgba(0, 0, 0, 0.14), 0px 1px 3px 0px rgba(0, 0, 0, 0.12);
$hoverBackgroundColor: transparentize(#000, 0.9);
$activeBackgroundColor: transparentize(#000, 0.7);

@mixin boxShadow {
  box-shadow: $boxShadow;
  -moz-box-shadow: $boxShadow;
  -webkit-box-shadow: $boxShadow;
}
@mixin buttonShadowBorder {
  @include boxShadow;
  border-radius: 4px;
  border: none;
}
@mixin hoverHighlight {
  &:hover {
    background-color: $hoverBackgroundColor;
  }
  &:active {
    background-color: $activeBackgroundColor;
  }
}
@font-face {
  font-family: "Material Icons";
  font-style: normal;
  font-weight: 400;
  src: url(https://fonts.gstatic.com/s/materialicons/v48/flUhRq6tzZclQEJ-Vdg-IuiaDsNc.woff2)
    format("woff2");
}

@font-face {
  font-family: "Roboto";
  font-style: normal;
  font-weight: 300;
  src: url(https://fonts.gstatic.com/s/roboto/v20/KFOlCnqEu92Fr1MmSU5fCRc4EsA.woff2)
    format("woff2");
}

//*** material typography ***///
@mixin typography-headline-1 {
  -moz-osx-font-smoothing: grayscale;
  -webkit-font-smoothing: antialiased;
  font-size: 6rem;
  line-height: 6rem;
  font-weight: 300;
  letter-spacing: -0.015625em;
  text-decoration: inherit;
  text-transform: inherit;
}

@mixin typography-headline-2 {
  -moz-osx-font-smoothing: grayscale;
  -webkit-font-smoothing: antialiased;
  font-size: 3.75rem;
  line-height: 3.75rem;
  font-weight: 300;
  letter-spacing: -0.0083333333em;
  text-decoration: inherit;
  text-transform: inherit;
}

@mixin typography-headline-3 {
  -moz-osx-font-smoothing: grayscale;
  -webkit-font-smoothing: antialiased;
  font-size: 3rem;
  line-height: 3.125rem;
  font-weight: 400;
  letter-spacing: normal;
  text-decoration: inherit;
  text-transform: inherit;
}

@mixin typography-headline-4 {
  -moz-osx-font-smoothing: grayscale;
  -webkit-font-smoothing: antialiased;
  font-size: 2.125rem;
  line-height: 2.5rem;
  font-weight: 400;
  letter-spacing: 0.0073529412em;
  text-decoration: inherit;
  text-transform: inherit;
}

@mixin typography-headline-5 {
  font-size: 1.5rem;
  font-weight: 400;
  line-height: 1.334;
  letter-spacing: 0em;
}

@mixin typography-headline-6 {
  font-size: 1.25rem;
  font-weight: 500;
  line-height: 1.6;
  letter-spacing: 0.0075em;
}

@mixin typography-subtitle-1 {
  -moz-osx-font-smoothing: grayscale;
  -webkit-font-smoothing: antialiased;
  font-size: 1rem;
  line-height: 1.75rem;
  font-weight: 400;
  letter-spacing: 0.009375em;
  text-decoration: inherit;
  text-transform: inherit;
}

@mixin typography-subtitle-2 {
  -moz-osx-font-smoothing: grayscale;
  -webkit-font-smoothing: antialiased;
  font-size: 0.875rem;
  line-height: 1.375rem;
  font-weight: 500;
  letter-spacing: 0.0071428571em;
  text-decoration: inherit;
  text-transform: inherit;
}

@mixin typography-body-1 {
  font-size: 1rem;
  font-weight: 400;
  line-height: 1.5;
  letter-spacing: 0.00938em;
}

@mixin typography-body-2 {
  -moz-osx-font-smoothing: grayscale;
  -webkit-font-smoothing: antialiased;
  font-size: 0.875rem;
  line-height: 1.25rem;
  font-weight: 400;
  letter-spacing: 0.0178571429em;
  text-decoration: inherit;
  text-transform: inherit;
}

@mixin typography-caption {
  -moz-osx-font-smoothing: grayscale;
  -webkit-font-smoothing: antialiased;
  font-size: 0.75rem;
  line-height: 1.25rem;
  font-weight: 400;
  letter-spacing: 0.0333333333em;
  text-decoration: inherit;
  text-transform: inherit;
}

@mixin typography-button {
  font-family: Roboto, sans-serif;
  -moz-osx-font-smoothing: grayscale;
  -webkit-font-smoothing: antialiased;
  font-size: 0.875rem;
  line-height: 2.25rem;
  font-weight: 500;
  letter-spacing: 0.0892857143em;
  text-decoration: none;
  text-transform: uppercase;
}

/*****************************************************************************
Animations
*****************************************************************************/
@keyframes snackbar {
  0%,
  100% {
    bottom: -80px;
  }

  10%,
  90% {
    bottom: 0px;
  }
}

//**sass functions**//
@function set-text-color($color) {
  @if (lightness($color) > 70) {
    @return #444444;
  } @else {
    @return #ffffff;
  }
}

html,
body,
div,
span,
applet,
iframe,
h1,
h2,
h3,
h4,
h5,
h6,
p,
blockquote,
pre,
a,
abbr,
acronym,
address,
big,
cite,
code,
del,
dfn,
em,
font,
ins,
kbd,
q,
s,
samp,
small,
strike,
strong,
sub,
sup,
tt,
var,
b,
u,
i,
center,
dl,
dt,
dd,
ol,
ul,
li,
fieldset,
form,
label,
legend,
input,
textarea,
table,
caption,
tbody,
tfoot,
thead,
tr,
th,
td,
select {
  width: auto;
  height: auto;
  margin: 0;
  padding: 0;
  border: 0;
  outline: 0;
  font-size: 100%;
  vertical-align: baseline;
  background: transparent;
  font-family: "Roboto";
}
ul {
  list-style: none;
}

a {
  &:focus {
    text-decoration: underline;
  }
}

/*****************************************************************************
Accessibility mode
*****************************************************************************/
//mostly a copy paste from the original styles.css
#content-body.accessibility {
  div.area a:focus,
  div.modal-content a:focus,
  .box a:focus,
  div.area input:focus,
  div.modal-content input:focus,
  .box input:focus,
  div.area button:focus,
  div.modal-content button:focus,
  .box button:focus,
  div.area select:focus,
  div.modal-content select:focus,
  .box select:focus,
  td:focus {
    outline: thin solid rgba(299, 151, 0, 255);
    outline: 5px auto -webkit-focus-ring-color;
    outline-offset: -2px;
  }
  .accessibility select {
    border: 1px solid #cbc7b9;
  }
}

/*****************************************************************************
Buttons
*****************************************************************************/

.btn {
  padding: 0 8px 0 8px;
  display: inline-flex;
  position: relative;
  align-items: center;
  justify-content: center;
  box-sizing: border-box;
  min-width: 64px;
  border: none;
  border-radius: 4px;
  outline: none;
  cursor: pointer;
  background-color: $primaryColor;
  color: set-text-color($primaryColor);
  @include typography-button();

  &:hover {
    background-color: transparentize($primaryColor, 0.1);
  }
  &:active {
    background-color: transparentize($primaryColor, 0.3);
  }
}

.button-expandable {
  font-size: 0;
  border-radius: 4px;
  &:hover {
    @include typography-button();
  }
}

/*****************************************************************************
Inputs
*****************************************************************************/

input[type="text"],
input[type="password"],
input[type="number"],
textarea,
select[multiple="multiple"] {
  border: 1px solid #f5f5f5;
  border-bottom: 1px solid rgba(0, 0, 0, 0.42);
  border-radius: 4px 4px 0 0;
  background-color: #f5f5f5;
  height: 56px;

  &:hover {
    border-bottom: 2px solid rgba(0, 0, 0, 0.42);
  }

  &:focus {
    border-bottom: 2px solid $primaryColor;
    background-color: rgba(0, 0, 0, 0.1);
  }
}
.calendar {
  padding-top: 4px;
  img {
    padding-left: 4px;
  }
}
.newListSelected {
  @include typography-body-1;
  padding-left: 8px;
  min-width: 204px;
  background: url(../../images/stylishSelect/select-down.png) right 10px
    no-repeat #fff;
  &.showUp {
    background: url(../../images/stylishSelect/select-up.png) right 10px
      no-repeat #fff;
  }
  .newList {
    top: 34px;
    border: none;
    li a {
      border: none;
      padding: 10px 5px;
    }
  }
}

.resultlist {
  height: 200px;
  overflow-x: hidden;
  overflow-y: auto;
  position: relative;
}

.current {
  height: 106px;
}

.selectedItems {
  height: 80px;
  overflow-y: auto;
}

.selectuser input[type="text"] {
  width: 200px;
}

.modal-search-result li {
  position: relative;
  margin: 0 0 10px 0;
  padding: 10px 10px 10px 40px;
  background: #f0f0f0;
  width: 442px;
  float: left;
  clear: both;
}

.modal-search-result input {
  position: absolute;
  left: 14px;
  top: 21px;
}

.modal-search-result h4,
.modal-search-result li label {
  font-size: 13px;
  margin: 0 0 4px 0;
  font-weight: bold;
}

.modal-search-result.youtube img {
  margin: 0 20px 10px 0;
  padding: 4px;
  background: #fff;
  border: 1px solid #ddd;
  float: left;
  -moz-border-radius: 3px;
  -webkit-border-radius: 3px;
  -o-border-radius: 3px;
  border-radius: 3px;
}

.modal-search-result.youtube input {
  top: 12px;
}

.modal-search-result.youtube h4 {
  margin-top: 4px;
  font-weight: normal;
  line-height: 1.3;
}

#modal-small-content-inner > h4 {
  margin: 20px 0 10px;
}

.selectuser .displayfilters {
  margin-left: 10px;
  margin-top: 20px;
}

.selectuser .displayfilters ul {
  margin-top: 5px;
}

.sidebyside {
  margin-left: 10px;
}

.displayname {
  font-size: 13px;
  margin: 0 0 4px 0;
  font-weight: bold;
}

.select-area-placeholder {
  height: 1px;
  margin-top: 8px;
}

.input {
  padding-top: 8px;
  label {
    padding-right: 8px;
    padding-left: 4px;
  }
}

.lineItem span {
  padding-left: 8px;
}

ul.select_options li {
  padding-top: 4px;
  padding-bottom: 4px;
  input[disabled="disabled"] {
    position: static;
  }
  label {
    padding-left: 8px;
  }
}

.modal {
  .resultlist {
    width: auto;
  }

  .modal-search-result {
    background: transparent;
    li {
      width: 100% !important;
    }
  }

  .selectgroup {
    input {
      width: 80% !important;
    }
    input[type="radio"] {
      width: auto !important;
      top: 9px;
    }
  }
}

#bss_bulkDialog {
  .settingContainer {
    width: 515px;
  }
  .bulkactions {
    width: 515px !important;
  }

  .settingRow .settingField {
    width: auto;
  }
}

/*****************************************************************************
Contribution wizard inputs
*****************************************************************************/
.wizard-controls {
  margin: 4px 0;
}

.wizard-controls .control {
  margin: 0 0 15px;
}

.wizard-controls .indent1 .control:first-child,
.wizard-controls .indent2 .control:first-child,
.wizard-controls .indent3 .control:first-child {
  margin-top: 15px;
}

.wizard-controls .ctrlinvalidmessage {
  display: none;
}

.wizard-controls .ctrlinvalid > .ctrlinvalidmessage {
  background-color: #fdd;
  padding: 5px;
  display: block;
}

.wizard-controls .ctrlmandatory,
.wizard-controls .ctrlinvalidmessage {
  color: #b90202;
  text-align: center;
}

.wizard-controls .control p {
  margin-top: 0;
  margin-bottom: 10px;
}

.wizard-controls .indent1,
.wizard-controls .indent2,
.wizard-controls .indent3 {
  padding: 20px 0px 20px 40px;
}

.indent0 .indent1,
.indent1 .indent2,
.indent2 .indent3 {
  padding-bottom: 0px;
}

.option + .indent1,
.option + .indent2,
.option + .indent3 {
  padding-top: 0px;
}

/************************/
.wizard-controls .indent1 {
  width: 95%;
}

.wizard-controls .indent2 {
  width: 516px;
}

.wizard-controls .indent3 {
  width: 476px;
}

.wizard-controls .input.text input[type="text"],
.wizard-controls .input.text textarea,
.wizard-controls select.listbox {
  box-sizing: border-box;
  width: 100%;
}

.wizard-controls select.listbox + .newListSelected,
.wizard-controls select.listbox + .newListSelected .newList {
  box-sizing: border-box;
  width: 100% !important;
}

.wizard-controls .indent1 .input.text input[type="text"],
.wizard-controls .indent1 .input.text textarea,
.wizard-controls .indent1 select.listbox {
  box-sizing: border-box;
  width: 100%;
}

.wizard-controls .indent2 .input.text input[type="text"],
.wizard-controls .indent2 .input.text textarea,
.wizard-controls .indent2 select.listbox {
  box-sizing: border-box;
  width: 100%;
}

.wizard-controls .indent3 .input.text input[type="text"],
.wizard-controls .indent3 .input.text textarea,
.wizard-controls .indent3 select.listbox {
  box-sizing: border-box;
  width: 100%;
}

/************************/
.wizard-controls .multieditbox input[type="text"],
.wizard-controls .multieditbox select,
.wizard-controls .multieditbox textarea {
  box-sizing: border-box;
  width: 100%;
}

.wizard-controls .indent1 .multieditbox input[type="text"],
.wizard-controls .indent1 .multieditbox select,
.wizard-controls .indent1 .multieditbox textarea {
  box-sizing: border-box;
  width: 100%;
}

.wizard-controls .indent2 .multieditbox input[type="text"],
.wizard-controls .indent2 .multieditbox select,
.wizard-controls .indent2 .multieditbox textarea {
  box-sizing: border-box;
  width: 100%;
}

.wizard-controls .indent3 .multieditbox input[type="text"],
.wizard-controls .indent3 .multieditbox select,
.wizard-controls .indent3 .multieditbox textarea {
  box-sizing: border-box;
  width: 100%;
}

.wizard-controls .multieditbox div.singletranslation input[type="text"],
.wizard-controls .multieditbox div.singletranslation textarea {
  box-sizing: border-box;
  width: 100%;
}

.wizard-controls
  .indent1
  .multieditbox
  div.singletranslation
  input[type="text"],
.wizard-controls .indent1 .multieditbox div.singletranslation textarea {
  box-sizing: border-box;
  width: 100%;
}

.wizard-controls
  .indent2
  .multieditbox
  div.singletranslation
  input[type="text"],
.wizard-controls .indent2 .multieditbox div.singletranslation textarea {
  box-sizing: border-box;
  width: 100%;
}

.wizard-controls
  .indent3
  .multieditbox
  div.singletranslation
  input[type="text"],
.wizard-controls .indent3 .multieditbox div.singletranslation textarea {
  box-sizing: border-box;
  width: 100%;
}

/************************/
.wizard-controls .shuffle input[type="text"],
.wizard-controls .shuffle select {
  box-sizing: border-box;
  width: 100%;
}

.wizard-controls .indent1 .shuffle input[type="text"],
.wizard-controls .indent1 .shuffle select {
  box-sizing: border-box;
  width: 100%;
}

.wizard-controls .indent2 .shuffle input[type="text"],
.wizard-controls .indent2 .shuffle select {
  box-sizing: border-box;
  width: 100%;
}

.wizard-controls .indent3 .shuffle input[type="text"],
.wizard-controls .indent3 .shuffle select {
  box-sizing: border-box;
  width: 100%;
}

/************************/
.repeater {
  border: 1px solid #8f8b7e;
  margin: 0px 0px 10px;
  padding: 15px 19px 9px !important;
  position: relative;
}

.repeater-remove {
  background: url(../../images/repeater-remove.png) no-repeat 0px 0px;
  font-size: 20px;
  color: #000000;
  padding-right: 4px;
  margin-left: 3px;
  cursor: pointer;
  height: 17px;
  float: right;
  width: 17px;
}

a[title="move-up"]:before {
  content: "\e5ce"; //material ui up chevron icon
  font-family: "Material Icons";
  font-size: 20px;
  color: #000000;
  padding-right: 4px;
  margin-left: 3px;
  cursor: pointer;
  height: 17px;
  float: right;
  width: 17px;
}
a[title="move-down"]:before {
  content: "\e5cf"; //material ui down chevron icon
  font-family: "Material Icons";
  font-size: 20px;
  color: #000000;
  padding-right: 4px;
  margin-left: 3px;
  cursor: pointer;
  height: 17px;
  float: right;
  width: 17px;
}
.repeater-move {
  background: url(../images/repeater-button-bg.png) no-repeat 0px 0px;
  height: 17px;
  float: right;
  width: 17px;
  padding-left: 4px;
  background-position: center;
}

.repeater-move i {
  margin-bottom: 2px;
  position: relative;
}

.options-control {
  width: 100%;
}

.options-control label {
  margin: 0 5px;
}

/************************/
.calendar-control .calendar {
  display: inline;
  margin-right: 40px;
}

.calendar-control .calendar-clear {
  display: inline;
}

/************************/
.wizard-layout .indent1 .shufflelist {
  width: 556px;
}

.wizard-layout .indent2 .shufflelist {
  width: 516px;
}

.wizard-layout .indent3 .shufflelist {
  width: 476px;
}

@media only screen and (max-width: $small-breakpoint-max) {
  .wizard-layout .indent0 .shuffle-box-inner select {
    width: 30%;
  }
}

@media only screen and (min-width: $small-breakpoint-max +1) and (max-width: $medium-breakpoint-max) {
  .wizard-layout .indent0 .shuffle-box-inner select {
    width: 38%;
  }
}

@media only screen and (min-width: $medium-breakpoint-max +1) {
  .wizard-layout .indent0 .shuffle-box-inner select {
    width: 45%;
  }
}

.wizard-layout .indent1 .shuffle-box-inner select {
  width: 236px;
}

.wizard-layout .indent2 .shuffle-box-inner select {
  width: 216px;
}

.wizard-layout .indent3 .shuffle-box-inner select {
  width: 197px;
}

.wizard-layout .indent0 .shuffle-box-inner label {
  width: 253px;
}

.wizard-layout .indent1 .shuffle-box-inner label {
  width: 233px;
}

.wizard-layout .indent2 .shuffle-box-inner label {
  width: 213px;
}

.wizard-layout .indent3 .shuffle-box-inner label {
  width: 193px;
}
/************************/
#searchform .wizard-controls div.input {
  margin: 8px 0;
  padding: 0px;
}

#searchform .wizard-controls .input.text input[type="text"],
#searchform .wizard-controls .input.text textarea,
#searchform .wizard-controls select.listbox {
  width: 465px;
}

#searchform .wizard-controls div.input.calendar {
  margin: 8px 40px 8px 0;
}

#searchform .wizard-controls div.input.calendar input[type="text"] {
  width: 140px;
}

#searchform .wizard-controls .shuffle input[type="text"],
#searchform .wizard-controls .shuffle select {
  width: 410px;
}

#searchform .wizard-controls .shuffle-box select {
  width: 195px;
}

#searchform .wizard-controls .autocompleteControl input[type="text"] {
  width: 385px;
}

div.error-receipt {
  background-color: #fdd;
  padding: 5px;
  display: block;
  text-align: left;
  color: #b90202;
  margin: 12px 0;
}

html[class="accessibility"] div.error-receipt:focus {
  outline: thin solid rgba(299, 151, 0, 255);
  outline: 5px auto -webkit-focus-ring-color;
  outline-offset: -2px;
}

div.error-receipt p {
  margin: 5px 0;
}
div.error-receipt ul li {
  margin-left: 10px;
  height: 18px;
}

/*****************************************************************************
 Generic CSS classes
*****************************************************************************/
.float-left {
  float: left;
}

.float-right {
  float: right;
}

.text-right {
  text-align: right;
}

.italic {
  font-style: italic;
}

.clear {
  clear: both;
}

.indent {
  padding-left: 60px;
}

/*****************************************************************************
Generic layout
*****************************************************************************/

div.area {
  @include boxShadow;
  background: $paperColor;
  padding: 25px 33px 33px;
  border-radius: 4px;
  border: none;
}

.area .indent {
  padding: 0 0 0 16px;
}

#mainDiv .dashboard #topwide {
  width: auto;
}

#mainDiv .dashboard #col2 {
  width: 50%;
  flex-grow: 1;
}

#mainDiv .dashboard #col1 {
  width: 50%;
}

#mainDiv #moderate {
  float: none;
  width: auto;
}

#mainDiv #selection-content-inner {
  padding: 0px 17px 0;
  display: flex;
}

#mainDiv #selection-content #breadcrumbs {
  margin-top: 10px;
}

#mainDiv #breadcrumbs {
  position: initial;
  width: auto;
  margin-top: 6px;
  margin-bottom: 6px;
  height: auto;
}

#mainDiv #content-inner {
  min-height: 250px;
  background: none;
  float: none;
  width: 100%;
}

#mainDiv .content {
  box-sizing: content-box;
}

#fancybox-inner {
  @include buttonShadowBorder;
}

#fancybox-wrap {
  height: 100%;
}

#fancybox-outer {
  height: auto;
}

#fancybox-inner button {
  background-color: transparent;
  color: $primaryColor;
  &.validate {
    background-color: $primaryColor;
    color: set-text-color($primaryColor);
  }
  @include hoverHighlight;
}

#mainDiv #content-body {
  float: none;
  width: auto;
  padding: 0 0 32px 0;
}

#mainDiv .mainCols {
  display: flex;
  flex-grow: 1;
  justify-content: space-between;
  #col2 {
    min-width: 0;
  }
}

#mainDiv .selectiondashboard #col1 {
  width: 368px;
}

#mainDiv #col1,
#mainDiv #col {
  flex-grow: 1;
  float: none;
}

.area h3 {
  @include typography-headline-6;
  color: $primaryTextColor;
  word-wrap: break-word;
  padding-top: 8px;
}

.area p,
.area ol,
.area ul.standard {
  @include typography-body-1;
  margin: 20px;
}

.area h2 {
<<<<<<< HEAD
  @include typography-headline-4;
  color: $primaryTextColor;
=======
  @include typography-headline-5;
  color: #444444;
>>>>>>> 815d1037
}

.button-strip {
  display: flex;
  flex-direction: row-reverse;
  padding: 8px;
  .btn {
    margin-right: 8px;
  }
}

.CodeMirror {
  line-height: 1;
  position: relative;
  overflow: hidden;
  background: white;
  color: black;
}

/*****************************************************************************
Settings page styling
*****************************************************************************/

div.leftPanel {
  width: 50%;
}

div.rightPanel {
  width: 40%;
}

.settingContainer.wide {
  width: 100%;
}

//recipient selector
.modal-content-inner #right-cloumn {
  width: 43%;
}

.settingField input[type="text"].hasDatepicker {
  width: 200px !important;
}

.area {
  .settingContainer {
    input [type="text"] {
      width: 100% !important;
    }
  }

  .control {
    li {
      padding-top: 4px;
      padding-bottom: 4px;
    }
  }

  .checkbox {
    :first-child {
      padding-top: 8px;
    }
    padding-top: 4px;
    padding-bottom: 4px;
  }

  .customfile {
    width: 400px;
  }
}

.checklist {
  li {
    padding-bottom: 8px;
  }
}

.mimeexttemplate {
  width: 100%;
}

.extension-buttons {
  button {
    margin-right: 8px;
    margin-bottom: 8px;
  }
}

#title-slider label {
  margin-top: 15px;
}

#lce_selectCustom_opener {
  position: relative;
  top: -7px;
  left: 465px;
}

.settingHelp {
  padding-top: 20px;
  color: $menuTextColor;
}

//portlet IDs are formatted as pportlet_{uuid}, so we must wildcard the selector with ^
div[id^="pportlet"] {
  margin-left: 8px;
  margin-right: 8px;
}

//scripted portlet
.load-action {
  .dropdown-toggle {
    b:before {
      content: "\e313";
      font-family: "Material Icons";
      font-size: 16px;
      color: white;
      font-style: normal;
      vertical-align: middle;
    }
    color: set-text-color($primaryColor);
    min-width: 1px;
    margin-left: 2px;
  }
  .dropdown-menu {
    display: none;
  }
  &.open {
    .dropdown-menu {
      display: block;
      border: 1px solid rgba(0, 0, 0, 0.42);
      width: 244px;
      padding: 8px;
      li {
        padding-top: 8px;
        padding-bottom: 8px;
        :hover {
          background-color: rgba(224, 224, 224, 1);
          color: set-text-color(white);
        }
      }
    }
  }
}

div.load-action button.dropdown-toggle {
  top: 134px;
  right: 30px;
}

/*****************************************************************************
   Generic Dialog Styling
  *****************************************************************************/
div[class*="fancy-bg"] {
  display: none;
}

#contribution_panel {
  span[class="resumable"],
  span[class="removelink"] {
    @include typography-body-1;
  }

  h2 {
    @include typography-headline-5;
  }

  table {
    thead > tr > th {
      @include typography-headline-6;
      color: $menuTextColor;
    }

    tbody > tr > td {
      @include typography-body-1;
      color: $menuTextColor;

      a {
        @include typography-headline-6;
      }
    }
  }
}

.modal-content-inner h3 {
  @include typography-subtitle-1;
  margin: 20px 0 10px;
}

.modal-content-inner h3:first-child,
.modal-content-inner p:first-child {
  margin-top: 0;
}

.modal-content-inner p {
  font-size: 14px;
  line-height: 14px;
  margin: 10px 0;
}

.modal-content {
  -moz-background-clip: border;
  -moz-background-inline-policy: continuous;
  -moz-background-origin: padding;
  padding: 15px 0 0;
  overflow-y: auto;
  /* See #6290 for why this is here */
  min-height: 0%;
}

.modal-content-background {
  -moz-background-clip: border;
  -moz-background-inline-policy: continuous;
  -moz-background-origin: padding;
  position: relative;
  height: auto;
}

.modal-content-inner {
  padding: 0 18px 15px;
}

.select2-container {
  z-index: 9999;
}

.modal-title h3 {
  -moz-background-clip: border;
  -moz-background-inline-policy: continuous;
  -moz-background-origin: padding;
  /* cursor:move; Dialog cannot be moved */
  display: block;
  @include typography-headline-6;
}

.modal {
  -moz-background-clip: border;
  -moz-background-inline-policy: continuous;
  -moz-background-origin: padding;
  padding: 25px;
  background-color: white;
}

.modal-footer {
  background: white;
  clear: both;
  width: 100%;
  height: 50px;
}

.modal-footer-inner {
  padding-top: 20px;
  padding-right: 18px;
  text-align: right;
  display: flex;
  float: right;
}

.modal-footer-inner input {
  margin-left: 5px;
}

.modal img.modal_close {
  position: absolute;
  right: 28px;
  top: 28px;
  cursor: pointer;
}

a.feedlink {
  &:before {
    content: "\e0e5";
    font-family: "Material Icons";
    font-size: 24px;
    color: set-text-color($primaryColor);
  }

  padding: 5px;
  display: inline-block;
}

.paging {
  clear: both;
  text-align: center;
}

.paging ul li {
  display: inline;
  margin: 0 2px;
}

.action-link {
  padding: 0 0 0 12px;
  background: url(../images/icons/blue-arrow.ltr.png) 0 3px no-repeat;
}

.action-link-extra,
.action-link {
  font-size: 10px;
}

/*****************************************************************************
Zebra tables
*****************************************************************************/

.sortData {
  display: none;
}

.filterData {
  display: none;
}

div.tableContainer {
  position: relative;
}

div.tableFilter {
  text-align: left;
  vertical-align: middle;
  white-space: nowrap;
  padding-bottom: 5px;
  float: right;
}

div.tableContainer div.tableFilter {
  position: absolute;
  top: -30px;
  right: 0;
}

div.tableFilter input.filterBox {
  width: 300px !important;
  background-image: url(../../images/component/tablefilter.png);
  background-repeat: no-repeat;
  background-position: right;
  padding-right: 22px;
}

div.tableFilter input.blur {
  color: #aaaaaa;
  background-image: url(../../images/component/tablefilterdis.png);
}

table.zebra {
  width: 100%;
  margin: 10px 0;
  border-collapse: collapse;
}

table.zebra.withfilter {
  margin-top: 5px;
}

table.zebra tr {
  border-bottom: 1px solid rgba(224, 224, 224, 1);
}

tr:hover {
  background-color: rgba(224, 224, 224, 1);
}

table.zebra tr.rowHidden {
  display: none;
}

table.zebra tr.rowShown {
  display: table-row;
}

table.zebra tr th {
  @include typography-body-1;
  text-align: left;
  vertical-align: middle;
  padding: 18px 10px;
  white-space: nowrap;
  font-weight: bold;
}

table.zebra.large th {
  font-size: 13px;
  font-weight: bold;
  padding: 13px 11px 12px;
}

table.zebra tr td.nowrap {
  white-space: nowrap;
}

table.zebra tr td {
  text-align: left;
  vertical-align: top;
  padding: 16px 10px;
}

table.zebra.large tr td {
  font-size: 12px;
  padding: 11px 11px 9px;
  line-height: 1.5;
}

table.zebra tr td.middle {
  vertical-align: middle;
}

table.zebra tr td a.position {
  padding-right: 2px;
}

.area h2 + table.zebra {
  margin-top: 20px;
}

.area h3 + table.zebra {
  margin-top: 4px;
}

table.zebra th.sortable {
  cursor: pointer;
}

table.zebra th.sortable div.sortArrow {
  width: 8px;
  height: 8px;
  display: inline-block;
  background-repeat: no-repeat;
  margin-left: 1em;
}

table.zebra th.sortable.sortedasc,
table.zebra th.sortable.unsorted.sortAsc:hover {
  :before {
    content: "\e5d8";
    font-family: "Material Icons";
    font-size: 24px;
    color: $menuItemIconColor;
    vertical-align: middle;
  }
}

table.zebra th.sortable.sorteddesc,
table.zebra th.sortable.unsorted.sortDesc:hover {
  :before {
    content: "\e5db";
    font-family: "Material Icons";
    font-size: 24px;
    color: $menuItemIconColor;
    vertical-align: middle;
  }
}

/*****************************************************************************
Alerts
*****************************************************************************/

.alert {
  padding: 14px 35px 8px 35px;
  background-color: #fcf8e3;
  -webkit-border-radius: 4px;
  -moz-border-radius: 4px;
  border-radius: 4px;
  box-shadow: 0 3px 6px rgba(0, 0, 0, 0.16), 0 3px 6px rgba(0, 0, 0, 0.23);
  position: fixed;
  color: white;
  right: 35vw;
  bottom: 0;
  z-index: 2000;
  height: 40px;
  display: flex;
  flex-direction: row-reverse;
  align-items: center;
  animation: snackbar 6s;
  animation-timing-function: ease-out;
  animation-fill-mode: forwards;

  button {
    background-color: transparent;
    border: none;

    &:before {
      content: "\e5cd";
      font-family: "Material Icons";
      font-size: 24px;
      color: white;
    }
  }

  &.alert-success {
    background-color: #43a047;

    &:after {
      content: "\e86c";
      font-family: "Material Icons";
      font-size: 24px;
      color: white;
      padding-right: 8px;
    }
  }
}

/*****************************************************************************
Search page
*****************************************************************************/

.search-layout {
  width: 750px;

  #col {
    .area {
      padding: 10px 17px 10px;
    }
  }

  #col1 {
    width: 515px;

    .area {
      padding: 25px 17px 33px;
    }
  }

  #col2 {
    width: 221px;
    margin-left: 14px;

    .box hr {
      border-color: #c1beb0;
      border-bottom: none;
    }

    .action-button.remote-repo {
      background-image: url("../images/button-search-remote-repo.ltr.png");
    }

    .search-layout #col2 .action-button.share-search {
      background-image: url("../images/button-share-search-action.ltr.png");
    }
  }

  .box {
    width: 219px;
  }

  .box-head {
    width: 219px;
  }

  .box-content {
    width: 219px;
  }

  .box-content-inner {
    width: 183px;
  }

  a.add-to-favourites {
    cursor: pointer;
    padding: 3px 0 2px 18px;
  }

  .sortandfilter {
    div.input {
      h4 {
        color: #f6a03d;
        font-size: 10px;
      }

      h3 {
        color: #f6a03d;
        font-size: 12px;
        padding: 4px 0;
      }

      p {
        margin: 5px 0;
        font-size: 11px;
        line-height: 1.3;
      }

      .clear-filter {
        float: right;
        font-size: 10px;
      }
    }

    div.input.date h4,
    div.input.filterbymimetype h4 {
      margin-bottom: 5px;
    }
  }
}

#cloudy {
  display: flex;
  align-items: center;
}

#cloudy img {
  margin-right: 8px;
}

.search-layout .sortandfilter div.input.text input,
.search-layout .sortandfilter div.input.password input {
  width: 93px;
  margin: 5px 5px 5px 0px;
}

.search-layout .sortandfilter div.input.check li,
.search-layout .sortandfilter div.input.radio li {
  margin: 6px 0px;
}

.search-layout .sortandfilter div.input.check label,
.search-layout .sortandfilter div.input.radio label {
  position: relative;
  bottom: 2px;
  margin: 0 6px;
}

.search-layout .sortandfilter div.input.select select {
  width: 166px;
  margin: 0 4px 0 0;
}

.search-layout .sortandfilter div.input.date div.calendar input[type="text"] {
  width: 134px;
}

.search-layout .sortandfilter .compactQueryField {
  width: 139px;
  position: absolute;
  top: 0px;
  left: 0px;
}

.searchresults-header,
.repo-onecol .searchresults-header,
.search-layout .searchresults-header {
  span {
    @include typography-headline-6;
    top: -32px;
    position: absolute;
  }

  position: relative;
  border-bottom: none;
  background-color: transparent;
  border: none;
}

#searchresults-stats {
  position: absolute;
  left: 20px;
  top: 22px;
  color: $menuTextColor;
  font-size: 18px;
}

.search-layout #searchresults-actions #actionbuttons button {
  border-bottom: none;
  border-bottom-left-radius: 0;
  border-bottom-right-radius: 0;
}

#col #query-header {
  padding-top: 15px;
  padding-bottom: 10px;
  margin-bottom: 11px;
}

#col1 #query-header {
  padding-top: 15px;
  padding-bottom: 10px;
  margin-bottom: 11px;
}

/* Skinny parts */
.skinnysearch {
  position: relative;
}

div.skinnysearch {
  margin-top: 11px;
}

.skinnysearch .buttons {
  text-align: right;
  padding-right: 5px;
}

.skinnysearch .buttons button {
  border-bottom: none;
  border-bottom-left-radius: 0;
  border-bottom-right-radius: 0;
}

.skinnysearch .sortandfilter {
  position: absolute;
  right: 5px;
  z-index: 200;
  background: white;
  border: 1px solid #8f8b7e;
  padding: 5px 17px;
  @include boxShadow;
}

.skinnysearch .sortandfilter div.input {
  margin: 8px 0 16px;
}

#querycontainer {
  display: flex;
  flex-direction: row;
  padding-bottom: 1em;
}

#querycontainer .autocomplete-container {
  width: 100%;
}

#searchform {
  box-shadow: none;
}

#searchform-search {
  height: 38px;
  padding-left: 8px;
  border-radius: 0px 20px 20px 0px;
  height: 38px;
  margin-left: -6px;
}

#searchform .query-wrapper #querycontainer input[type="text"] {
  width: calc(100% - 14px);
  height: 36px;
  border: 1px solid rgba(0, 0, 0, 0.42);
  border-radius: 1em 0 0 1em;
  padding-left: 8px;
  background: none;
  border-right: none;
}

#searchform .query-wrapper #querycontainer #q {
  /* Autocomplete + bootstrap fix */
  z-index: 999;
  /* Bootstrap input-append input styles  */
  position: relative;
  margin-bottom: 0;
  *margin-left: 0;
}

#searchform .query-wrapper select {
  width: 465px;
}

.btn#searchform-search {
  font-family: "Material Icons";
  font-size: 24px;
}

.btn#searchform-search::before {
  content: "\E8B6";
}

#col #searchform .query-wrapper select {
  width: 700px;
}

#searchform #wherecontainer #searchform-where {
  margin: 5px 0;
}

#searchform #wherecontainer #searchform-where ul {
  padding: 5px 2px 0;
  font-size: 12px;
}

#searchform #wherecontainer #searchform-where ul li {
  background: none;
  padding: 0;
  margin: 2px 0;
  line-height: 1.2em;
}

#searchform #wherecontainer #searchform-where ul li:first-child {
  margin-top: 0;
}

#searchform #wherecontainer #searchform-where ul li:last-child {
  margin-bottom: 4px;
}

#searchtabs {
  float: right;
}

.nav-tabs {
  height: 42px;
}

.nav-tabs > li {
  float: left;
  position: relative;
  display: block;
}

.nav-tabs > li > a {
  position: relative;
  display: block;
  padding: 10px 15px;
}

.nav-tabs > li.active > a,
.nav-tabs > li > a:hover,
.nav-tabs > li.active > a:hover {
}

.nav-tabs > li.active > a,
.nav-tabs > li.active > a:hover {
  border-bottom: 2px solid $secondaryColor;
}

.strip {
  text-align: center;
  padding: 4px;
  margin: 0 0 10px 0;
}

.queryactions {
  min-height: 1em;
  margin: 15px 0 0 0;
}

.queryactions div.query-action {
  padding: 4px;
}

#searchresults > img {
  margin-top: 150px;
}

#searchform .query-wrapper .selectedcontainer {
  padding-top: 5px;
  padding-bottom: 5px;
  @include typography-body-1;
  background: url(../../images/select-down.png) right 12px no-repeat #fff;
}

#searchresults-actions {
  .select2-container {
    z-index: auto;
  }
}

.ui-autocomplete li {
  margin: 0px;
  padding: 2px 5px;
  cursor: default;
  display: block;
  font: menu;
  font-size: 12px;
  line-height: 16px;
  overflow: hidden;
}

.autocompleteControl .autocomplete-container {
  float: left;
  // 120px for width of the select button and padding with default text 'select'.
  width: calc(100% - 120px);
}

.autocompleteControl .btn {
  float: right;
}

#wizard-controls .autocompleteControl input[type="text"] {
  height: 34px;
  width: 100%;
}

.ac_odd {
  background-color: #ffffef;
}

.ui-autocomplete .ui-menu-item a.ui-state-focus {
  color: #4b4842;
  background: #ffc !important;
}

.wizard-layout .autocompleteControl input[type="text"] {
  width: 500px;
}

.wizard-layout .indent1 .autocompleteControl input[type="text"] {
  width: 460px;
}

.wizard-layout .indent2 .autocompleteControl input[type="text"] {
  width: 405px;
}

.wizard-layout .indent3 .autocompleteControl input[type="text"] {
  width: 380px;
}

#selection-content-inner.wizard-layout .autocompleteControl input[type="text"] {
  width: 430px;
}

#selection-content-inner.wizard-layout
  .indent1
  .autocompleteControl
  input[type="text"] {
  width: 390px;
}

#selection-content-inner.wizard-layout
  .indent2
  .autocompleteControl
  input[type="text"] {
  width: 350px;
}

#selection-content-inner.wizard-layout
  .indent3
  .autocompleteControl
  input[type="text"] {
  width: 310px;
}

.autocompleteControl p.error {
  color: #ff0000;
  float: left;
}

.autocomplete-container {
  height: 25px;
  position: relative;
}

.autocomplete-container input {
  position: absolute;
  top: 0px;
  left: 0px;
}

html[dir="rtl"] .autocomplete-container input {
  right: 33px;
}

.autocomplete-container .real {
  z-index: 999;
}

.autocomplete-container .prompt {
  z-index: 888;
}

ul.ui-autocomplete {
  font-size: 11px;
}

#searchresults-actions {
  position: relative;
}

#searchresults-actions .area {
  position: relative;
  padding: 0px;
}

.search-layout a.add-to-favourites:before {
  content: "\E838";
  font-family: "Material Icons";
  font-size: 24px;
  color: $menuItemIconColor;
  vertical-align: -26%;
  padding-right: 4px;
}

#searchresults-outer-div {
  margin-top: 50px;
  border-radius: 5px;
}

#result-type-select {
  top: -34px;
  position: absolute;
  font-size: 0.875rem;
  line-height: 2.25rem;
  font-weight: 500;
  letter-spacing: 0.0892857143em;
  padding-left: 18px;

  > * {
    padding-left: 10px;
    padding-right: 10px;
    padding-top: 5px;
  }

  strong {
    border-bottom: 2px solid $secondaryColor;
    padding-bottom: 5px;
  }

  span {
    display: none;
  }
}

.separator {
  visibility: hidden;
}

#searchresults-actions {
  position: relative;
}

#searchresults-actions .area {
  position: relative;
  padding: 0px;
}

#actionbuttons {
  position: relative;
  right: 17px;
  text-align: right;
  top: 13px;
  z-index: 10;
  height: 0px;

  .btn {
    background-color: transparent;
    color: $primaryColor;
    margin-left: 3px;

    &:before {
      font-family: "Material Icons";
      font-size: 24px;
      color: $menuItemIconColor;
      padding-right: 4px;
    }

    &#sra_sort:before {
      content: "\E164";
    }

    &#sra_filter:before {
      content: "\e152";
    }

    &#sra_share:before {
      content: "\e80d";
    }

    &:hover {
      background-color: transparentize($primaryColor, 0.7);
    }

    &.active {
      background-color: $primaryColor;
      color: set-text-color($primaryColor);

      &:before {
        color: set-text-color($primaryColor);
      }
    }

    i:before {
      display: none;
    }
  }
}

#actionbuttons button.filtered {
  background-color: $secondaryColor;
  color: set-text-color($secondaryColor);
}

#actioncontent.resulttopblock {
  display: block;
  background: none repeat scroll 0 0 $primaryColor;
  padding: 20px 32px;
  margin-top: 50px;

  input {
    background-color: set-text-color($primaryColor);
  }

  .input {
    width: 230px;
  }

  .newListSelected {
    margin-bottom: 8px;
  }

  hr {
    height: 0;
    border: none;
    border-top: 1px solid #98927c;
    border-bottom: 1px solid #fdfdfd;
    clear: both;
    margin: 15px 0;
  }

  .btn {
    border: 1px solid set-text-color($primaryColor);
    background-color: transparent;
    color: set-text-color($primaryColor);
    margin-left: 3px;

    .icon-user:before {
      content: "\e7fd";
      font-family: "Material Icons";
      font-size: 24px;
      color: set-text-color($primaryColor);
      padding-right: 4px;
      font-style: normal;
      vertical-align: middle;
    }

    .icon-remove:before {
      content: "\e5cd";
      font-family: "Material Icons";
      font-size: 24px;
      color: set-text-color($primaryColor);
      padding-right: 4px;
      font-style: normal;
      vertical-align: middle;
    }

    &:hover {
      background-color: transparentize(set-text-color($primaryColor), 0.7);
    }

    &:active {
      background-color: transparentize($primaryColor, 1);
    }
  }
}

#searchresults-actions #actioncontent h3 {
  color: set-text-color($primaryColor);
  @include typography-headline-6;
  margin: 10px 0 10px;
}

#searchresults-actions #actioncontent a {
  text-decoration: none;
  color: set-text-color($primaryColor);
}

#searchresults-actions #actioncontent a:hover {
  text-decoration: underline;
}

#searchresults-actions #actioncontent label {
  color: set-text-color($primaryColor);

  &:not(:first-child) {
    padding-left: 8px;
  }
}

#searchresults-actions #actioncontent h3:first-child,
#searchresults-actions #actioncontent p:first-child {
  margin-top: 0;
}

#searchresults-actions #actioncontent p {
  @include typography-subtitle-2;
  color: set-text-color($primaryColor);
  margin: 10px 0;
}

#searchresults-actions
  #actioncontent
  #date-range-filter
  div.input.select
  select {
  margin: 0 4px 0 0;
  width: 160px;
}

#searchresults-actions #actioncontent div.input.select select {
  margin: 0 4px 0 0;
  width: 300px;
}

#searchresults-select,
.searchresults-infobar {
  @include typography-subtitle-1;
  margin: 8px 8px;
}

.icon-envelope:before {
  content: "\e0be";
  font-family: "Material Icons";
  font-size: 24px;
  color: set-text-color($primaryColor);
  font-style: normal;
  vertical-align: middle;
}

.richdropdown {
  ul {
    list-style-type: none;

    li {
      h3 {
        color: $primaryTextColor;
        @include typography-headline-6;
      }

      a {
      }
    }
  }
}

#dndOptionsList {
  .dropdown-toggle {
    b:before {
      content: "\e313";
      font-family: "Material Icons";
      font-size: 16px;
      color: white;
      font-style: normal;
      vertical-align: middle;
    }

    color: $primaryColor;
    min-width: 1px;
    margin-left: 2px;
  }

  .dropdown-menu {
    display: none;
  }

  .open {
    .dropdown-menu {
      display: block;
      border: 1px solid rgba(0, 0, 0, 0.42);
      width: 244px;
      padding: 8px;

      li {
        padding-top: 8px;
        padding-bottom: 8px;

        :hover {
          background-color: rgba(224, 224, 224, 1);
          color: set-text-color(white);
        }
      }
    }
  }
}

//cloud search

.glyphicon-cloud {
  padding-top: 4px;
  padding-right: 8px;

  &:before {
    content: "\e2c2";
    font-family: "Material Icons";
    font-size: 24px;
    color: $menuItemIconColor;
    font-style: normal;
    vertical-align: middle;
    padding-top: 4px;
  }
}

//video/image gallery
.searchresults.area.gallery {
  @import "gallerylist.css";
}

.searchresults.area.video {
  @import "videolist.css";
}

.searchresults.area.gallery div.gallery-preview {
  z-index: 9999;
}

.icon-comment:before {
  content: "\e253";
  font-family: "Material Icons";
  font-size: 16px;
  color: white;
  font-style: normal;
  vertical-align: middle;
}

.icon-picture:before {
  content: "\e40b";
  font-family: "Material Icons";
  font-size: 16px;
  color: white;
  font-style: normal;
  vertical-align: middle;
}

.icon-th-list:before {
  content: "\e335";
  font-family: "Material Icons";
  font-size: 16px;
  color: white;
  font-style: normal;
  vertical-align: middle;
}

//*** css/itemlist.css
html.wait {
  cursor: wait !important;
}

.itemresult-wrapper {
  margin: 28px 0;
  padding-bottom: 14px;
  border-bottom: 1px solid #e8e8e8;
}

.itemlist:first-child {
  margin-top: 0px;
  margin-left: 15px;
  margin-right: 15px;
  padding-top: 28px;
}

.itemresult {
  position: relative;
}

.itemresult.first {
  margin-top: 20px;
}

.itemresult:last-child {
  margin-bottom: 20px;
}

.itemresult-content {
  width: 100%;
}

.itemresult-content div.thumbnailinlist img {
  max-width: 88px;
  max-height: 66px;
}

.itemresult-content .ajax-spinner {
  position: absolute;
  top: 3px;
  left: 30px;
}

.itemresult-content .thumbnailinlist {
  float: left;
  width: 90px;
  height: 68px;
  padding-right: 15px;
}

.itemresult .opened .attachments-browse.thumbs li.attachmentrow .over-image {
  position: absolute;
  right: 32px;
  top: 9px;
}

.itemresult .opened .attachments-browse.structured {
  list-style-type: none;
  border: none;
}

.itemresult-content h3 {
  margin: 0;
  @include typography-headline-6;
}

.itemresult-content p {
  margin: 5px 0;
  @include typography-subtitle-2;
}

.itemresult-meta {
  margin: 7px 0 10px;
  @include typography-subtitle-1;
}

.itemresult.hilighted .itemresult-content {
  margin: 0;
  width: 459px;
}

.itemresult.hilighted .itemresult-meta {
  margin-bottom: 0;
}

.itemresult.hilighted {
  padding: 10px 10px 0;
}

.itemresult-container.hilighted {
  background-color: #e1e0dc;
}

.itemresult.hilighted .itemresult-content,
.itemresult.selected .itemresult-content {
  margin: 0;
  width: 459px;
}

.page-layout-menu-full .itemresult.hilighted .itemresult-content {
  margin: 0;
  width: 700px !important;
}

.itemresult-container.selected {
  background-color: #ffc;
}

.itemresult.selected {
  padding: 10px 10px 0;
}

.itemresult-rating {
  background: transparent;
}

.itemresult-rating .rating-bar {
  border: none;
  height: 22px;
}

.itemresult-rating div.float-right {
  width: 1%;
  float: none;
  display: table-cell;
  white-space: nowrap;
}

.itemresult-rating div.float-right .btn {
  margin-left: 0 !important;
  margin-right: 4px;
  vertical-align: middle;
  border-radius: 0;
}

.itemresult-rating div.float-right .btn:last-child {
  border-radius: 0 2px 2px 0;
}

.itemresult-rating div.float-right .button-expandable.unselect:hover {
  width: 88px;
}

.itemresult-stars,
.screen-reader {
  display: none;
}

.itemresult-rating button + button {
  margin-left: 3px !important;
}

.itemresult.resource {
  padding-left: 0;
  padding-right: 0;
}

.itemresult-metaline {
  width: 100%;
}

.itemresult-metaline .itemresult-meta-delim,
.itemresult-metaline abbr {
  color: $menuTextColor;
}

.highlight {
  background: none repeat scroll 0 0 #ffffaa;
  font-weight: bold;
}

.itemresult img.cornerimage {
  float: right;
  border: 0;
}

.itemresult-content .toggler {
  display: inline;
  margin: 0 8px;
  cursor: pointer;
  text-align: center;
  position: relative;

  a:before {
    content: "\e226";
    font-family: "Material Icons";
    font-size: 24px;
    color: $menuItemIconColor;
  }
}

.paging {
  clear: both;
  text-align: center;

  ul li {
    display: inline;
    margin: 0 4px;
    list-style-type: none;
    text-transform: capitalize;
  }
}

//management pages
.page-layout-menu-full {
  .action-button.execute-action {
    background-image: url("../../images/baseline_check_white_18dp.png");
  }
}

.page-layout-menu-full {
  .search-layout {
    #col2 {
      width: auto;
    }
  }
}

.itemadmin-page {
  .area {
    width: 100%;
  }
}

.itemresult img.cornerimage {
  padding-top: 36px;
}

.itemresult-container.selected {
  background-color: transparentize($primaryColor, 0.9);
}

.newListSelected.bulkactions {
  width: 100% !important;

  .onBottom {
    width: 100% !important;
    z-index: 1000;
  }

  td {
    cursor: pointer;
  }
}

#treePanel {
  float: left;
  width: auto;
}

#bulkresults_inner {
  textarea {
    width: 100%;
  }

  width: 492px;
}

#bulkresults_container {
  height: 100%;
}

#bss_bulkDialog {
  .modal-footer-inner {
    flex-direction: row;
    justify-content: flex-end;
  }

  height: 600px;
}

#bss_bulkDialogfooter {
  margin-top: 30px;
}

input.term-paths {
  width: 516px;
  position: relative;
}

.itemresult-rating div.float-right {
  .btn {
    margin: 0 8px;
  }
}

.box_content_inner {
  .blue {
    li {
      padding-bottom: 4px;
      padding-top: 4px;
      padding-left: 4px;
    }
  }
}

.criteria-wrapper {
  border: none;
  background: none;
}

.criteria .addbutton {
  padding-left: 460px;
}

td.unselect a {
  &:before {
    content: "\e872";
    font-family: "Material Icons";
    font-size: 20px;
    color: $menuItemIconColor;
    vertical-align: middle;
    padding-right: 8px;
    font-style: normal;
  }
}

.file-upload .file-name {
  width: 400px;
  overflow: hidden;
}

.file-upload-progress {
  float: right;
  width: 300px;
}

/*****************************************************************************
Contribution wizard styling
*****************************************************************************/
.wizard-layout #col2,
#affix-div {
  width: 221px;
}

.wizard-layout .contribution-rightNav {
  position: fixed;
}

.wizard-layout .moderation-rightNav {
  position: fixed;
  right: 30px;
  top: 70px;
}

.wizard-layout #col2 {
  padding-left: 8px;
}

#wizard-pagelist {
  box-shadow: 0 3px 6px rgba(0, 0, 0, 0.16), 0 3px 6px rgba(0, 0, 0, 0.23);
  margin: 15px 0;
  background: #fff;
}

#wizard-pagelist ul {
  border-top: 1px solid #fff;
  border-bottom: 1px solid #fff;
  background: url(../images/bg-rhs-nav.gif) 0 bottom repeat-x;
  padding: 10px 12px;
  list-style: none;
}

#wizard-pagelist ul li {
  margin: 6px 0;
  background: url(../images/rhs-nav-list-icon.ltr.png) 0 0 no-repeat;
  padding: 2px 0px 2px 15px;
}

#wizard-pagelist ul li.active {
  background: url(../images/rhs-nav-list-icon-dark.ltr.png) 0 0 no-repeat;

  :before {
    content: "\e24d";
    font-family: "Material Icons";
    font-size: 20px;
    color: $menuItemIconColor;
    vertical-align: middle;
    padding-right: 8px;
  }
}

#wizard-pagelist ul li a {
  margin: 2px 0 0 0;

  &:before {
    content: "\e24d";
    font-family: "Material Icons";
    font-size: 20px;
    color: $primaryColor;
    vertical-align: middle;
    padding-right: 8px;
  }
}

#wizard-pagelist ul li span {
  margin: 2px 0 0 0;
  color: #bfbfbf;
}

#wizard-pagelist ul li.active span {
  color: $primaryTextColor;
  font-weight: bold;
}

#wizard-navigation {
  text-align: right;
  margin: 10px 0 0 0;
}

#wizard-navigation input[type="button"] {
  margin: 0 0 0 3px;
}

#wizard-major-actions .action-button.save {
  @include buttonShadowBorder;
  background-image: url("../../images/baseline_save_white_18dp.png");
}

#wizard-major-actions .action-button.edit {
  @include buttonShadowBorder;
  background-image: url("../../images/baseline_edit_white_18dp.png");
}

#wizard-major-actions .action-button.view {
  @include buttonShadowBorder;
  background-image: url("../../images/baseline_list_white_18dp.png");
}

#wizard-major-actions .action-button.moderate-approve {
  @include buttonShadowBorder;
  background-image: url("../../images/baseline_check_white_18dp.png");
}

#wizard-major-actions .action-button.moderate-reject {
  @include buttonShadowBorder;
  background-image: url("../../images/baseline_close_white_18dp.png");
}

#wizard-actions {
  text-align: right;
  margin-bottom: 10px;
}

#more-actions li {
  margin-top: 10px;
}

.action-link {
  margin-left: 14px;
  text-align: left;
  font-size: 11px;
}

#wizard-actions a,
#more-actions li .action-link a {
  @include typography-subtitle-2;
}

#wizard-actions span {
  padding: 0 5px;
}

.wizard-layout {
}

a.add {
  &:before {
    content: "\e147";
    font-family: "Material Icons";
    font-size: 20px;
    color: $primaryColor;
    vertical-align: middle;
    padding-right: 8px;
    padding-left: 8px;
  }
}

.resumeables {
  padding-bottom: 20px;
}

.contribution-selection-page .resumeables ul li span.resumable {
  display: inline-block;
  width: 520px;
  overflow: hidden;
  white-space: nowrap;
  text-overflow: ellipsis;
  padding-left: 22px;
}

.taskactiondialog .modal-content {
  height: auto;
}

.taskactiondialog .modal-content-inner {
  min-height: 420px;
}

button + .repeater-groups {
  margin-top: 1em;
}

.ctrlbutton {
  margin-top: 4px;

  i.icon-plus {
    &:before {
      content: "\e145";
      font-family: "Material Icons";
      font-size: 24px;
      color: set-text-color($primaryColor);
      vertical-align: top;
      padding-right: 4px;
      font-style: normal;
    }
  }
}

// Attachment control
.fileadd {
  width: 100%;
}

.filedrop {
  border: 3px dotted transparentize($menuTextColor, 0.2);
  padding-top: 45px;
  padding-bottom: 45px;
  margin: 1em 0;
  text-align: center;
  cursor: pointer;
  color: $menuTextColor;
}

.filedrop-file {
  position: absolute;
  height: 100px;
  cursor: pointer;
  background: transparent;
  border: 0;
  opacity: 0;
}

.universalresourcedialog {
  td {
    cursor: pointer;
  }
}

.customfile-feedback {
  background: none;
  padding-left: 4px;
  font-style: normal;
  @include typography-subtitle-1;

  &:before {
    content: "\e2c6";
    font-family: "Material Icons";
    font-size: 20px;
    color: $secondaryColor;
    vertical-align: middle;
    padding-right: 8px;
    font-style: normal;
  }
}

.uploadsprogress .progress-bar + a {
  &:before {
    content: "\e872";
    font-family: "Material Icons";
    font-size: 20px;
    color: $menuItemIconColor;
    vertical-align: middle;
    padding-right: 8px;
    font-style: normal;
  }
}

.universalresourcedialog .pick-resource-type td.selected {
  background: $primaryColor;
  color: set-text-color($primaryColor);
}

.uploadsprogress .progress-bar {
  margin: 2px 10px 0 0;
}

.uploadsprogress .file-upload .file-name {
  padding-left: 8px;
}

.uploadsprogress .file-upload {
  margin: 12px 0;
}

.selections td.actions {
  text-align: right;
  white-space: nowrap;
}

.settingField input[type="text"],
.settingField input[type="password"],
.settingField textarea,
.settingField select,
.settingField .multieditbox .singletranslation input[type="text"] {
  width: 250px;
}

.settingRow {
  padding: 8px 0px;
}

#r_resume {
  @include buttonShadowBorder;
  margin-bottom: 4px;
}

#d_discard {
  @include buttonShadowBorder;
}

.settingRow .settingField {
  width: auto;
  padding-left: 26px;
}

.settingRow .settingLabel {
  text-align: left;
  width: 266px;
}

.settingContainer {
  width: 100%;

  .editLinks {
    padding-top: 8px;
  }
}

#searchform-editquery {
  @include buttonShadowBorder;
}

.spacer {
  padding-top: 8px;
  padding-bottom: 8px;
}

.fileHandler {
  .modal-content-inner {
    display: flex;
    flex-direction: row-reverse;
  }
}

.attachment-content {
  min-height: 340px;
  padding: 20px 25px;
  margin-right: 30px;

  h3 {
    @include typography-headline-6;
  }
}

//html editor width hack
.mceLayout {
  width: 100% !important;
}

.lockedHtml {
  width: auto;
}

//workflow related content
#moderate .task-name {
  padding-right: 16px;
}

.modcomment-content {
  @include typography-body-1;
}

.modcomment-username {
  @include typography-body-1;
  color: $primaryColor;
}

.modcomment-avatar {
  background: url("../../images/baseline_person_black_18dp.png") 0 0 no-repeat;
  background-size: 24px;
  background-position: center;
}

//shuffle list

.shuffle-box {
  select[multiple="multiple"] {
    height: 220px !important;
  }
}

.shuffle-box-controls {
  button {
    margin: 4px 0;
  }
}

//flickr
.flickrHandler {
}

//youtube control
#youtube-query {
  div.input label {
    display: none !important;
  }

  div.input {
    padding: initial;
  }

  button {
    background-color: $primaryColor;
    color: set-text-color($primaryColor);
    padding-left: 8px;
    padding-right: 8px;
    margin-left: 8px;

    .icon-search:before {
      content: "\e8b6";
      font-family: "Material Icons";
      font-size: 24px;
      color: set-text-color($primaryColor);
      padding-right: 4px;
      font-style: normal;
      vertical-align: middle;
    }
  }

  input[type="text"],
  #youtube-query select {
    width: 528px;
  }
}

.modal-search-results {
  p {
    @include typography-body-1;
  }

  p.info.results {
    background: none;
    border: none;
  }
}

//navigation viewer
.addRemovePanel {
  button {
    width: auto;
    padding-left: 8px;
    padding-right: 8px;
  }

  i.icon-plus {
    &:before {
      content: "\e145";
      font-family: "Material Icons";
      font-size: 24px;
      color: set-text-color($primaryColor);
      vertical-align: top;
      padding-right: 4px;
      font-style: normal;
    }
  }
}

.upDownButtonPanel {
  top: 8px !important;

  button {
    min-width: 2px;
  }
}

i.icon-remove {
  &:before {
    content: "\e872";
    font-family: "Material Icons";
    font-size: 24px;
    color: set-text-color($primaryColor);
    vertical-align: top;
    padding-right: 4px;
    font-style: normal;
  }
}

i.icon-pencil {
  &:before {
    content: "\e3c9";
    font-family: "Material Icons";
    font-size: 24px;
    color: set-text-color($primaryColor);
    vertical-align: top;
    padding-right: 4px;
    font-style: normal;
  }
}

i.icon-ban-circle {
  &:before {
    content: "\e15b";
    font-family: "Material Icons";
    font-size: 24px;
    color: set-text-color($primaryColor);
    vertical-align: top;
    padding-right: 4px;
    font-style: normal;
  }
}

i.icon-minus {
  &:before {
    content: "\e15b";
    font-family: "Material Icons";
    font-size: 24px;
    color: set-text-color($primaryColor);
    vertical-align: top;
    padding-right: 4px;
    font-style: normal;
  }
}

i.icon-arrow-left {
  &:before {
    content: "\e317";
    font-family: "Material Icons";
    font-size: 24px;
    color: set-text-color($primaryColor);
    vertical-align: top;
    padding-right: 4px;
    font-style: normal;
  }
}

//Term browser
.popupbrowserdialog #termChooser {
  border-right: 1px solid #e8e8e8;
}

#termChooser.ui-tabs {
  border: none;
  border-right: 2px solid #e8e8e8;

  ul {
    border: none;
  }

  li {
    border: none;
    background: none;

    a {
      color: $primaryColor;
    }

    a.add {
      &:before {
        content: "\e145";
        font-family: "Material Icons";
        font-size: 24px;
        color: $secondaryColor;
        vertical-align: top;
        padding-right: 4px;
        font-style: normal;
      }
    }

    a.viewterm {
      padding-left: 0px;

      &:before {
        content: "\e417";
        font-family: "Material Icons";
        font-size: 24px;
        color: $secondaryColor;
        vertical-align: top;
        padding-right: 4px;
        font-style: normal;
      }
    }

    &.ui-tabs-active {
      border-bottom: 2px solid $secondaryColor;

      a {
        color: $primaryTextColor;
      }
    }
  }
}

.ui-widget-header {
  background: none;
}

ul.treeview {
  li.collapsable {
    a.hitarea:before {
      content: "\e313";
      font-family: "Material Icons";
      font-size: 24px;
      color: $menuItemIconColor;
      vertical-align: top;
      padding-right: 4px;
      font-style: normal;
    }
  }

  li.expandable {
    a.hitarea:before {
      content: "\e315";
      font-family: "Material Icons";
      font-size: 24px;
      color: $menuItemIconColor;
      vertical-align: top;
      padding-right: 4px;
      font-style: normal;
    }
  }
}

#selectedTerms {
  h3 {
    @include typography-headline-6;
  }

  .selectedItems {
    background-color: #e8e8e8;
  }
}

a.unselect {
  background: none;

  &:before {
    content: "\e872";
    font-family: "Material Icons";
    font-size: 24px;
    color: $menuItemIconColor;
    vertical-align: top;
    padding-right: 4px;
    font-style: normal;
  }
}

/*****************************************************************************
Item summary styling
*****************************************************************************/

#searchprevnext {
  .btn-group {
    position: absolute;
    top: 80px;
    right: 0px;

    .btn {
      background-color: transparent;
      border: 1px solid rgba(0, 0, 0, 0.23);
      margin-right: 16px;
      color: $primaryTextColor;

      .icon-arrow-left:before {
        content: "\e5c4";
        font-family: "Material Icons";
        font-size: 24px;
        color: $primaryTextColor;
        padding-right: 4px;
        font-style: normal;
        vertical-align: middle;
      }

      .icon-arrow-right:before {
        content: "\e5c8";
        font-family: "Material Icons";
        font-size: 24px;
        color: $primaryTextColor;
        padding-right: 4px;
        font-style: normal;
        vertical-align: middle;
      }

      @include hoverHighlight;
    }
  }
}

.action-button {
  @include typography-button;
  color: set-text-color($primaryColor);
  width: 100%;
  margin: 8px 0;
  background-color: $primaryColor;
  background-repeat: no-repeat;

  &:hover {
    background-color: transparentize($primaryColor, 0.1);
  }

  &:active {
    background-color: transparentize($primaryColor, 0.3);
  }
}

.shareButton {
  background-image: url(../../images/baseline_share_white_18dp.png);
  @include buttonShadowBorder;
}

.addToFavourites {
  background-image: url(../../images/baseline_star_white_18dp.png);
  @include buttonShadowBorder;
}

.removeFromFavourites {
  background-image: url(../../images/baseline_remove_white_18dp.png);
  @include buttonShadowBorder;
}

.wizard-major-actions.save {
  background-image: url(../../images/baseline_save_white_18dp.png);
  @include buttonShadowBorder;
}

.add-mime {
  background-image: url(../../images/baseline_code_white_18dp.png);
  @include buttonShadowBorder;
}

.itemsummary-layout hr {
  display: none;
}

.itemsummary-layout #col2 {
  margin-left: 16px;
  flex-shrink: 0;
  width: 260px;
}

.itemsummary-layout #col1 .area td > h3 {
  margin-top: 0px;
}

.itemsummary-layout #col1 .area td > p {
  margin-bottom: 10px;
}

.itemsummary-layout #col2 h3 {
  @include typography-headline-5;
  padding-top: 8px;
}

.itemsummary-layout #col2 h2 {
  @include typography-headline-5;
}

.itemsummary-layout #col2 ul {
  margin: 10px 0px;
}

/* keeps li spacing even when one list follows another in the same section */
.itemsummary-layout #adjacentuls ul {
  margin: 5px 0px;
}

.itemsummary-layout #adjacentuls ul li {
  margin: 5px 0px;
}

.itemsummary-layout #adjacentuls .prop {
  clear: both;
}

.itemsummary-layout #col2 ul li {
  line-height: 1.5;
  margin: 4px 8px;
}

.itemsummary-layout .box {
  width: 137px;
}

.itemsummary-layout #col1 ul.moderators {
  list-style: disc;
  margin-top: 4px;
  padding-left: 2.5em;
  padding-right: 2.5em;
}

.itemsummary-layout #col1 div.flowchart-thumb {
  margin-top: 15px;
  text-align: center;
}

.itemsummary-layout #col1 div.flowchart-thumb img {
  border: 1px solid #8f8b7f;
  max-width: 522px;
}

.itemsummary-layout #col1 #historyevents {
  margin: 10px 0;
}

.itemsummary-layout #col1 .displayNodeHalf {
  display: inline-block;
  vertical-align: top;
  margin: -15px 0;
  width: 49%;
}

.action-button.select {
  background-image: url("../images/addselected.ltr.png");
}

.action-button.unselect {
  background-image: url("../images/removeselected.ltr.png");
}

.itemdetails {
  padding-top: 8px;
}

div.in-selection .itemdetails-left {
  float: left;
}

div.in-selection ul.itemdetails-right {
  float: right;
}

div.action_list {
  margin-top: 110px;
}

.htmlcontent {
  word-wrap: break-word;
  white-space: normal;
  overflow: auto;
  overflow-y: hidden;
}

/**
	Versions table
**/
table.versions {
  table-layout: fixed;
}

table.versions td {
  word-wrap: break-word;
}

//cal violation page
.area.error {
  box-shadow: none;
}

// star ratings
.rate-stars div {
  display: flex;
}

.ui-stars-cancel {
  a {
    font-size: 0;
  }

  a:before {
    content: "\e15d";
    font-family: "Material Icons";
    font-size: 24px;
    color: $secondaryColor;
  }
}

.ui-stars-star {
  a {
    font-size: 0;
  }

  a:before {
    content: "\e83a";
    font-family: "Material Icons";
    font-size: 24px;
    color: $secondaryColor;
  }
}

.ui-stars-star-hover,
.ui-stars-star-on {
  a {
    font-size: 0;
  }

  a:before {
    content: "\e838";
    font-family: "Material Icons";
    font-size: 24px;
    color: $secondaryColor;
  }
}

.ratingwrapper {
  float: left;
}

//i'm sure this could be done much, much better, will come back if time permits
.star-rating-static {
  float: left;

  div.star-rating-static-1 {
    &:before {
      content: "\e838 \e83a \e83a \e83a \e83a";
      font-family: "Material Icons";
      font-size: 20px;
      color: $secondaryColor;
    }
  }

  div.star-rating-static-2 {
    &:before {
      content: "\e838 \e838 \e83a \e83a \e83a";
      font-family: "Material Icons";
      font-size: 20px;
      color: $secondaryColor;
    }
  }

  div.star-rating-static-3 {
    &:before {
      content: "\e838 \e838 \e838 \e83a \e83a";
      font-family: "Material Icons";
      font-size: 20px;
      color: $secondaryColor;
    }
  }

  div.star-rating-static-4 {
    &:before {
      content: "\e838 \e838 \e838 \e838 \e83a";
      font-family: "Material Icons";
      font-size: 20px;
      color: $secondaryColor;
    }
  }

  div.star-rating-static-5 {
    &:before {
      content: "\e838 \e838 \e838 \e838 \e838";
      font-family: "Material Icons";
      font-size: 20px;
      color: $secondaryColor;
    }
  }
}

// comments
.comment {
  position: relative;
  margin: 10px 0;
  border-bottom: 1px solid #e8e8e8;
}

.comment-username {
  @include typography-headline-6;
  padding: 8px;

  &:before {
    content: "\e7fd";
    font-family: "Material Icons";
    font-size: 30px;
    color: $secondaryColor;
    vertical-align: middle;
  }

  .timeago {
    @include typography-subtitle-1;
  }
}

.comment-date {
  color: #b1b17b;
  font-size: 10px;
  padding: 0 0 0 5px;
}

.comment-content p {
  margin: 5px 0;
}

.comment-delete {
  height: 1.5em;
  float: right;
  padding-top: 8px;
}

.comment-delete a {
  float: right;
  line-height: 16px;
  padding-left: 20px;
}

.ratingwrapper {
  position: absolute;
  bottom: 0;
  right: 0;
}

.rate {
  position: absolute;
  top: -18px;
  right: 0;
  padding-right: 154px;
}

.rate .rate-stars {
  position: absolute;
  top: -2px;
  right: 0;
}

.rating-form {
  position: relative;
  padding-top: 8px;
}

.rating-form div.input {
  margin-top: 0;
}

.comment-form textarea {
  height: 80px;
  width: 99%;
  border: 1px solid #f5f5f5;
  border-bottom: 1px solid rgba(0, 0, 0, 0.42);
  border-radius: 4px 4px 0 0;
  background-color: #f5f5f5;
  height: 56px;

  &:hover {
    border-bottom: 2px solid rgba(0, 0, 0, 0.42);
  }

  &:focus {
    border-bottom: 2px solid $primaryColor;
    background-color: rgba(0, 0, 0, 0.1);
  }
}

.comment-form button {
  @include buttonShadowBorder;
  margin-top: 4px;
  float: right;
}

// cal/cla activations
span.chapterNumber {
  @include typography-body-1;
  font-weight: bold;
}

#copyright-holdinglink {
  margin-top: 2px;
  margin-bottom: 0px;
}

table#copyright-table,
table#copyright-totals {
  width: 100%;
}

table#copyright-table {
  margin-top: 10px;
}

table#copyright-totals .copyright-total {
  font-weight: bold;
  text-align: right;
}

table#copyright-totals .copyright-totalvalue {
  text-align: right;
}

.sectionCheckbox {
  margin-top: 6px;
}

.sectionAttachment {
  margin-top: 5px;
  width: 255px;
}

div.selection #copyright-table .sectionAttachment {
  width: 175px;
}

td.sectionAttachment span,
td.sectionAttachment a {
  white-space: pre-wrap;
}

.sectionPages {
  white-space: nowrap;
  text-overflow: ellipsis;
  margin-top: 6px;
}

.sectionStatus {
  margin-top: 6px;
}

td.sectionAction {
  width: 60px;
}

.settingContainer.skinny {
  width: 100%;

  .button-strip {
    display: flex;
    flex-direction: row-reverse;

    button {
      margin: 0 8px;

      &.btn-equella {
        background-color: transparent;
        color: $primaryColor;
      }
    }
  }
}

div.selection #copyright-table td.sectionAction {
  max-width: 14px;
  width: 12px;
}

td.sectionAction button.activate-one {
  float: right;
  position: relative;
  height: 34px;
  z-index: 1000;
  right: 0px;
}

td.sectionAction button.add {
  float: right;
  height: 36px;
  min-width: 22px;
}

.copyright-portionlink {
  margin-left: 18px;
}

img.copyright-sectionlink {
  height: 16px;
  width: 16px;
  margin-right: 5px;
  vertical-align: middle;
}

span.restricted-message {
  font-style: italic;
  display: inline-block;
  margin-left: -18px;
}

table#copyright-table {
  width: 100%;
  margin: 10px 0;
  border-collapse: collapse;
}

table#copyright-table td {
  border-bottom: 1px solid rgba(224, 224, 224, 1);
}

table#copyright-table tr.section-row:hover {
  background-color: rgba(224, 224, 224, 1);
}

table#copyright-table tr td {
  text-align: left;
  vertical-align: top;
  padding: 18px 10px;
}

.copylink_hidden {
  display: none;
}

.history-options label {
  padding-right: 8px;
}

//Attachments - Structured view
.attachments-browse.structured {
  border: none;
}

.attachments-browse.structured li.attachmentrow:hover {
  border: none;
  background-color: rgba(224, 224, 224, 1);
}

.attachments-browse.structured li.attachmentrow.active {
  border: none;
  background-color: white;
  box-shadow: 0 3px 6px rgba(0, 0, 0, 0.16), 0 3px 6px rgba(0, 0, 0, 0.23);
}

.attachments-browse.structured li.attachmentrow .detail {
  border: none;
  background-color: white;
  box-shadow: 0 3px 6px rgba(0, 0, 0, 0.16), 0 3px 6px rgba(0, 0, 0, 0.23);
  right: 0px !important;
  top: 35px !important;
}

.attachments-browse.structured li.attachmentrow .detail .attachments-meta {
  @include typography-subtitle-2;
}

.attachments-browse.structured li.attachmentrow .droparrow {
  background-image: url(../../images/baseline_arrow_drop_down_black_18dp.png);
}

.attachments-browse.thumbs li.attachmentrow .droparrow {
  border: none;
  background-color: transparent;
  background-image: url(../../images/baseline_arrow_drop_down_black_18dp.png);
}

.attachments-browse.structured li.attachmentrow.active .droparrow {
  background-image: url(../../images/baseline_arrow_drop_up_black_18dp.png);
  background-position: 0;
  top: 8px;
}

.attachments-browse.thumbs li.attachmentrow.active {
  box-shadow: 0 3px 6px rgba(0, 0, 0, 0.16), 0 3px 6px rgba(0, 0, 0, 0.23);
}

.attachments-browse.structured li.attachmentrow,
.attachments-browse.structured li.folder {
  position: relative;
  border-top: 1px solid transparent;
  border-bottom: 1px solid rgba(224, 224, 224, 1);
  padding: 8px 20px 8px 12px;
  background-position: 5px 5px;
  background-repeat: no-repeat;
  background-image: none;

  .link-div a:before {
    content: "\e24d";
    font-family: "Material Icons";
    font-size: 20px;
    color: $menuItemIconColor;
    vertical-align: middle;
    padding-right: 6px;
  }
}

.attachments-browse.thumbs li.attachmentrow .detail {
  background-color: white;
  border: none;
  box-shadow: 0 3px 6px rgba(0, 0, 0, 0.16), 0 3px 6px rgba(0, 0, 0, 0.23);
}

.attachments-browse li.attachmentrow .attachments-meta {
  @include typography-subtitle-2;
  background-color: white;
}

.extras a {
  .icon-fullscreen {
    &:before {
      content: "\e5d0";
      font-family: "Material Icons";
      font-size: 24px;
      color: $menuItemIconColor;
      vertical-align: middle;
      font-style: normal;
    }
  }

  .icon-move {
    &:before {
      content: "\e8fe";
      font-family: "Material Icons";
      font-size: 24px;
      color: $menuItemIconColor;
      vertical-align: middle;
      font-style: normal;
    }
  }
}

a.modal-control.modal-save {
  right: 394px;
}

.universalresourcedialog .modal-content {
  height: 400px;
}

.universalresourcedialog .modal-content-inner {
  min-height: 384px;
}

.universalresourcedialog .pick-resource-type td {
  cursor: pointer;
}

.universalresourcedialog .pick-resource-type td.selected {
  background: #80d2ee !important;
}

.universalresourcedialog .pick-resource-type td h4 {
  font-size: 12px;
  line-height: 1.4;
}

.universalresourcedialog .file-header {
  height: 140px;
}

.universalresourcedialog .file-header img.file-thumbnail {
  float: left;
  width: 88px;
}

.universalresourcedialog .file-header .file-info {
  float: left;
  line-height: 1.3;
  margin-left: 20px;
}

.universalresourcedialog .input.text label,
.universalresourcedialog .input.textarea label {
  padding: 5px 0px;
}

.universalresourcedialog .input.text input[type="text"],
.universalresourcedialog .input.text textarea {
  width: 450px;
  margin: 5px 0px;
}

.universalresources {
  word-break: break-all;
}

.universalresources td.actions {
  width: 110px;
}

div.universaliframe {
  /*
	This is what the fancybox ends up being
	for multiple resource handler selection
	*/
  height: 476px;
  overflow: hidden;
}

div.universaliframe iframe {
  width: 100%;
  height: 100%;
}

.attachment-details table.zebra.detail {
  border: none;
  margin: 0px 0px 15px;
}

.attachment-details .detail .label {
  font-weight: bold;
}

.attachment-details .thumbnail {
  text-align: center;
  margin-bottom: 10px;
}

.attachment-details .viewlink {
  text-align: center;
  font-weight: bold;
}

.attachment-details .thumbnail img {
  height: 66px;
}

.attachment-content {
  min-height: 340px;
  padding: 20px 25px;
}

.attachment-details {
  width: 34%;
}

.attachment-content .settingContainer > .settingRow:first-child {
  padding-top: 3px;
}

.attachment-content .settingContainer {
  width: 432px;
}

.attachment-content .settingRow .settingLabel {
  width: 105px;
}

.attachment-content .settingRow .settingField {
  width: 315px;
}

.subsiduaryboxes > .settingRow > .settingField {
  padding-left: 25px;
  padding-top: 0;
  width: 290px;
}

.attachment-content .settingField input[type="text"],
.attachment-content .settingField input[type="password"],
.attachment-content .settingField textarea,
.attachment-content .settingField select {
  /* IE needs a fixed width for the select it would seem */
  width: 300px;
}

.attachment-details hr {
  margin: 10px 0 10px;
}

.preview-tag {
  margin-left: 0.5em;
}

p.warning {
  background-color: #fdd;
  margin-bottom: 20px;
  padding: 10px;
  text-align: center;
  color: #b90202;
}

.warningimg {
  margin: 5px 20px 5px 55px;
}

img.warningimg {
  vertical-align: middle;
}

.universalresources .progress-bar {
  width: 200px;
  height: 14px;
  border: 1px solid #aaa;
  margin: 0 10px 0 0;

  -moz-border-radius: 3px;
  -o-border-radius: 3px;
  -webkit-border-radius: 3px;
  border-radius: 3px;
  float: right;
}

.universalresources .progressbarInner {
  height: 14px;
  background: #80d2ee !important;
}

/*****************************************************************************
 Selection Summary
*****************************************************************************/
.action-button.execute-action {
  background-image: url("../../images/baseline_exit_to_app_white_18dp.png");
  background-repeat: no-repeat;
  background-color: $primaryColor;
  text-align: center;
  background-size: 26px 26px;
  background-position: left 3px top 4px;
  @include buttonShadowBorder;

  &:hover {
    background-color: transparentize($primaryColor, 0.1);
  }

  &:active {
    background-color: transparentize($primaryColor, 0.3);
  }
}

/*****************************************************************************
 Selection Dialog
*****************************************************************************/
#wrapper {
  min-width: 784px;
}

#body-wrap2 {
  padding-top: 0;
}

#body-wrap3,
#body-inner {
  width: auto;
}

#body-inner {
  float: none;
  padding: 0;
}

#footer {
  background: url(../images/selection-footer-bg.gif) 0 0 repeat-x;
  height: 2px;
}

#selection-header {
  height: 40px;
  border-bottom: 2px solid $primaryColor;
  background-color: white;
  position: fixed;
  margin: 0 auto;
  z-index: 1000;
  width: 100%;
}

#selection-header-content .logo {
  color: transparent;
  width: 100px;
  background: url(../theme/newLogo.png) no-repeat;
  overflow: hidden;
  text-indent: -9999px;
  background-size: 100px;
}

#selection-header-content .selectactions {
  position: absolute;
  top: 6px;
  left: 105px;
}

#selection-header-content .close {
  margin-top: 10px;
  margin-left: 10px;
  cursor: pointer;
  float: right;
}

#selection-page {
  margin: 0 auto;
  width: 784px;
  position: relative;
}

#selection-content {
  background: url(../images/content-middle.gif) repeat-y 0px 0px;
  position: relative;
  width: 784px;
  float: left;
}

#selection-content #breadcrumb-inner {
  margin-left: 18px;
}

#selection-header-content h3 a {
  color: #045f7f;
  text-decoration: none;
}

#selection-header-content h3 a:hover {
  color: #045f7f;
  text-decoration: underline;
}

#selection-content-bottom {
  background: url(../images/content-bottom.gif) no-repeat 1px 100%;
  float: left;
  /* This is to ensure the above background logo shows */
  padding-bottom: 90px;
}

#selection-content-inner {
  background: url(../images/content-top.gif) no-repeat 0px 0px;
  min-height: 400px;
  padding: 32px 17px 0;
  float: left;
  width: 750px;
}

/*****************************************************************************
 Selection dashboard
*****************************************************************************/
.selectiondashboard #col1 {
  width: 368px;
}

.selectiondashboard #col2 {
  width: 368px;
  margin-left: 16px;
}

//Search query portlet
.compactQuery {
  display: flex;
}

.compactQuery .autocomplete-container {
  margin-right: 8px;
}

#col .compactQuery .autocomplete-container {
  width: 677px;
}

.quick-search .compactQuery .autocomplete-container {
  width: 280px;
}

#col1 .compactQuery .autocomplete-container {
  width: 435px;
}

.compactQuery input {
  margin: 0 3px 0 0;
  padding: 5px 5px 4px;
  box-sizing: border-box;
}

.compactQuery .compactQueryButton {
  .icon-search:before {
    font-family: "Material Icons";
    font-size: 24px;
    content: "\E8B6";
    color: white;
    vertical-align: middle;
    font-style: normal;
  }
}

.compactQuery input[disabled],
input[disabled="disabled"] {
  opacity: 1;
}

.compactQuery input {
  width: 100%;
}

#searchresults-select {
  background: none repeat scroll 0 0 #fbfbfb;
  border: 1px solid #e9e9e6;
  @include typography-subtitle-1;
  padding: 4px;
}

.recent-portal .box_content_inner,
.recent-portal .box_content {
  padding: 0px;
}

//Hierarchy portlet
.browse-layout .browse-topics h2.folder {
  padding: 5px 0 5px 35px;
  font-weight: bold;
  background: url(../images/folder_big.png) 0 0 no-repeat;
}

.browse-layout .area.browse-topics {
  margin: 0 0 11px;
}

.browse-layout #col .area.browse-topics {
  padding-bottom: 16px;
}

.browse-layout .browse-topics ul {
  margin: 5px 0 5px -18px;
}

.browse-topics ul li {
  margin: 8px 0;
  line-height: 1.2;
  @include typography-body-1;
  padding: 0 0 0 18px;
  background: url(../../images/baseline_arrow_right_black_18dp.png) 0 1px
    no-repeat;
}

.browse-topics ul li span {
  @include typography-subtitle-2;
}

//Recents portlet
#searchresults-select {
  background-color: white;
  border: none;

  strong {
    border-bottom: 2px solid $secondaryColor;
    padding-bottom: 5px;
  }
}

div#sssh_finishedButton {
  text-align: right !important;
  padding-top: 4px;
}

.alt-links a.favourites {
  &:before {
    content: "\e838";
    font-family: "Material Icons";
    font-size: 20px;
    color: $secondaryColor;
    padding-right: 4px;
  }
}

/*****************************************************************************
 Selection session nav bar overrides
*****************************************************************************/
#selection-header
  .navbar-equella-selection.normal
  .navbar.navbar-fixed-top.navbar-inverse
  .navbar-inner
  .navbar-content {
  width: 784px;
  display: flex;
  align-content: space-around;
  justify-content: center;
  padding-top: 10px;
}

#selection-header
  .navbar-equella-selection.course
  .navbar.navbar-fixed-top.navbar-inverse
  .navbar-inner
  .navbar-content {
  display: flex;
  align-content: space-around;
  justify-content: center;
}

#selection-header .navbar-equella-selection.normal,
.navbar-equella-selection.course
  .navbar.navbar-fixed-top.navbar-inverse
  .navbar-inner
  .navbar-content
  .centered-pills {
  ul {
    display: flex;
    justify-content: center;
    align-items: flex-end;
    @include typography-button;
  }

  li {
    padding: 0 12px 0 12px;
  }
}

.nav.pull-right {
  width: fit-content;
  right: 0;
  position: absolute;
}

.box {
  border: none;
  box-shadow: 0 3px 6px rgba(0, 0, 0, 0.16), 0 3px 6px rgba(0, 0, 0, 0.23);
  background: none;
}

.box_head {
  background-color: white;
  border: none;

  &:hover {
    background: none;
  }

  h3 {
    @include typography-headline-6;
    color: $primaryTextColor;
  }
}

.box_content {
  background: none;
  border: none;
  background-color: white;
}

.box_title_wrapper:focus {
  background-color: white;
}

.box_content_inner {
  background: none;
  border: none;
}

.contribute-div {
  text-align: right;
  margin: 8px 0 8px;

  .btn {
    .icon-arrow-right:after {
      content: "\e145";
      font-family: "Material Icons";
      font-size: 20px;
      color: set-text-color($primaryColor);
      padding-right: 4px;
      font-style: normal;
      vertical-align: middle;
      padding-top: 4px;
    }
  }
}

#_continueButton,
#_cancelButton {
  background: none;
  color: $primaryColor;

  .icon-arrow-left:before {
    content: "\e5c4";
    font-family: "Material Icons";
    font-size: 20px;
    color: $primaryColor;
    padding-right: 4px;
    font-style: normal;
    vertical-align: middle;
    padding-top: 4px;
  }
}

#_finishButton {
  .icon-ok:before {
    content: "\e879";
    font-family: "Material Icons";
    font-size: 20px;
    color: set-text-color($primaryColor);
    padding-right: 4px;
    font-style: normal;
    vertical-align: middle;
    padding-top: 4px;
  }
}

#selection-content-inner .mainCols #col1 {
  margin-right: 16px;
}

/*****************************************************************************
 Selection session search page
*****************************************************************************/
.itemresult-rating div.float-right {
  padding-top: 8px;

  .btn {
    float: right;
    margin-left: 4px;
  }
}

#helpAndOptions {
  padding-top: 50px;
  float: right;
  width: 100%;

  #button-bar {
    float: right;
  }

  .btn {
    border: none;
    background-color: transparent;
    color: $primaryColor;
  }
}

.icon-plus:before {
  content: "\e145";
  font-family: "Material Icons";
  font-size: 20px;
  color: set-text-color($primaryColor);
  padding-right: 4px;
  font-style: normal;
  vertical-align: middle;
  padding-top: 4px;
}

.icon-chevron-up:before {
  content: "\e316";
  font-family: "Material Icons";
  font-size: 20px;
  color: set-text-color($primaryColor);
  padding-right: 4px;
  font-style: normal;
  vertical-align: middle;
  padding-top: 4px;
}

.icon-chevron-down:before {
  content: "\e316";
  font-family: "Material Icons";
  font-size: 20px;
  color: set-text-color($primaryColor);
  padding-right: 4px;
  font-style: normal;
  vertical-align: middle;
  padding-top: 4px;
}

/*****************************************************************************
 Structured search page
*****************************************************************************/
#selection-content-inner.search-layout .mainCols #col2 {
  width: auto;
}

.selection-courses-inner .folder.rootfolder {
  @include typography-subtitle-2;
  padding-top: 4px;
}

.folders {
  padding-top: 4px;
}

.folderlist {
  display: flex;
  flex-direction: column;
  @include typography-subtitle-2;
  float: left;
  width: 100%;
}

.foldertree {
  height: 100% !important;
}

.selection-courses-inner .folder.targetfolder.selected {
  background-color: transparentize($primaryColor, 0.8);
}

.selection-courses-inner .courselisttop button {
  margin-bottom: 8px;

  .icon-ok:before {
    content: "\e161";
    font-family: "Material Icons";
    font-size: 20px;
    color: set-text-color($primaryColor);
    padding-right: 4px;
    font-style: normal;
    vertical-align: middle;
    padding-top: 4px;
  }
}

/*****************************************************************************
 Structured item summary page
*****************************************************************************/
#selection-content-inner.itemsummary-layout .box {
  width: 238px;
}

#selection-content-inner.itemsummary-layout .majorActions {
  padding-top: 30px;
}

#selection-content-inner.itemsummary-layout #searchprevnext .btn-group {
  top: 8px;
}

#selection-content-inner.itemsummary-layout #col2 {
  width: fit-content;
  max-width: 260px;
}

/*****************************************************************************
 Selection session wizard layout
*****************************************************************************/
#selection-content-inner.wizard-layout #col1 {
  width: 592px;
}

#selection-content-inner.wizard-layout #col2,
#selection-content-inner.wizard-layout #affix-div {
  right: unset;
}

#selection-content-inner.wizard-layout .indent1 {
  width: 486px;
}

#selection-content-inner.wizard-layout .indent2 {
  width: 446px;
}

#selection-content-inner.wizard-layout .indent3 {
  width: 406px;
}

/************************/
#selection-content-inner.wizard-layout .input.text input[type="text"],
#selection-content-inner.wizard-layout .input.text textarea,
#selection-content-inner.wizard-layout select.listbox {
  width: 512px;
}

#selection-content-inner.wizard-layout .indent1 .input.text input[type="text"],
#selection-content-inner.wizard-layout .indent1 .input.text textarea,
#selection-content-inner.wizard-layout .indent1 select.listbox {
  width: 472px;
}

#selection-content-inner.wizard-layout .indent2 .input.text input[type="text"],
#selection-content-inner.wizard-layout .indent2 .input.text textarea,
#selection-content-inner.wizard-layout .indent2 select.listbox {
  width: 432px;
}

#selection-content-inner.wizard-layout .indent3 .input.text input[type="text"],
#selection-content-inner.wizard-layout .indent3 .input.text textarea,
#selection-content-inner.wizard-layout .indent3 select.listbox {
  width: 392px;
}

/************************/
#selection-content-inner.wizard-layout .multieditbox input[type="text"],
#selection-content-inner.wizard-layout .multieditbox select {
  width: 240px;
}

#selection-content-inner.wizard-layout
  .indent1
  .multieditbox
  input[type="text"],
#selection-content-inner.wizard-layout .indent1 .multieditbox select {
  width: 220px;
}

#selection-content-inner.wizard-layout
  .indent2
  .multieditbox
  input[type="text"],
#selection-content-inner.wizard-layout .indent2 .multieditbox select {
  width: 200px;
}

#selection-content-inner.wizard-layout
  .indent3
  .multieditbox
  input[type="text"],
#selection-content-inner.wizard-layout .indent3 .multieditbox select {
  width: 180px;
}

#selection-content-inner.wizard-layout
  .multieditbox
  div.singletranslation
  input[type="text"],
#selection-content-inner.wizard-layout
  .multieditbox
  div.singletranslation
  textarea {
  width: 512px;
}

#selection-content-inner.wizard-layout
  .indent1
  .multieditbox
  div.singletranslation
  input[type="text"],
#selection-content-inner.wizard-layout
  .indent1
  .multieditbox
  div.singletranslation
  textarea {
  width: 472px;
}

#selection-content-inner.wizard-layout
  .indent2
  .multieditbox
  div.singletranslation
  input[type="text"],
#selection-content-inner.wizard-layout
  .indent2
  .multieditbox
  div.singletranslation
  textarea {
  width: 432px;
}

#selection-content-inner.wizard-layout
  .indent3
  .multieditbox
  div.singletranslation
  input[type="text"],
#selection-content-inner.wizard-layout
  .indent3
  .multieditbox
  div.singletranslation
  textarea {
  width: 392px;
}

/************************/
#selection-content-inner.wizard-layout .shuffle input[type="text"],
#selection-content-inner.wizard-layout .shuffle select {
  width: 455px;
}

#selection-content-inner.wizard-layout .indent1 .shuffle input[type="text"],
#selection-content-inner.wizard-layout .indent1 .shuffle select {
  width: 415px;
}

#selection-content-inner.wizard-layout .indent2 .shuffle input[type="text"],
#selection-content-inner.wizard-layout .indent2 .shuffle select {
  width: 375px;
}

#selection-content-inner.wizard-layout .indent3 .shuffle input[type="text"],
#selection-content-inner.wizard-layout .indent3 .shuffle select {
  width: 335px;
}

#selection-content-inner.wizard-layout .indent1 .shufflelist {
  width: 556px;
}

#selection-content-inner.wizard-layout .indent2 .shufflelist {
  width: 516px;
}

#selection-content-inner.wizard-layout .indent3 .shufflelist {
  width: 476px;
}

#selection-content-inner.wizard-layout .shuffle-box-inner select {
  width: 216px;
}

#selection-content-inner.wizard-layout .indent1 .shuffle-box-inner select {
  width: 196px;
}

#selection-content-inner.wizard-layout .indent2 .shuffle-box-inner select {
  width: 176px;
}

#selection-content-inner.wizard-layout .indent3 .shuffle-box-inner select {
  width: 156px;
}

#selection-content-inner.wizard-layout .indent0 .shuffle-box-inner label {
  width: 253px;
}

#selection-content-inner.wizard-layout .indent1 .shuffle-box-inner label {
  width: 233px;
}

#selection-content-inner.wizard-layout .indent2 .shuffle-box-inner label {
  width: 213px;
}

#selection-content-inner.wizard-layout .indent3 .shuffle-box-inner label {
  width: 193px;
}

/*****************************************************************************
Login Notice Formatting
*****************************************************************************/
#loginNotice p {
  font-family: "Arial", "georgia", "impact", "Tahoma", "Times", "Verdana",
    monospace;
}

#loginNotice ins {
  text-decoration: underline;
}

#loginNotice code {
  font-family: "Courier New", monospace;
  line-height: 100%;
  background-color: #d1d1d0;
  word-break: normal;
}

#loginNotice pre {
  background-color: #d1d1d0;
  overflow: auto;
  font-family: "Courier New", monospace;
  padding: 1em 1em;
}

#loginNotice sup {
  position: relative;
  top: -0.5em;
  font-size: 80%;
}

#loginNotice sub {
  position: relative;
  bottom: -0.5em;
  font-size: 80%;
}

#loginNotice h1 {
  margin: initial;
  color: initial;
  line-height: 2;
  font-size: 39px;
  font-weight: bold;
}

#loginNotice h2 {
  margin: initial;
  color: initial;
  line-height: 2;
  font-size: 29px;
  font-weight: bold;
}

#loginNotice h3 {
  margin: initial;
  color: initial;
  line-height: 2;
  font-size: 23px;
  font-weight: bold;
}

#loginNotice h4 {
  margin: initial;
  color: initial;
  line-height: 2;
  font-size: 20px;
  font-weight: bold;
}

#loginNotice h5 {
  margin: initial;
  color: initial;
  line-height: 2;
  font-size: 17px;
  font-weight: bold;
}

#loginNotice h6 {
  margin: initial;
  color: initial;
  line-height: 2;
  font-size: 14px;
  font-weight: bold;
}

#loginNotice blockquote {
  background: #f9f9f9;
  border-left: 10px solid #ccc;
  margin: 1.5em 10px;
  padding: 0.5em 10px;
  font-style: italic;
  quotes: "\201C""\201D""\2018""\2019";
}

#loginNotice blockquote:before {
  color: #ccc;
  content: open-quote;
  font-size: 4em;
  line-height: 0.1em;
  margin-right: 0.25em;
  vertical-align: -0.4em;
}

#loginNotice blockquote p {
  display: inline;
}

#loginNotice ol {
  list-style: decimal outside;
  margin-left: 10px;
  margin-bottom: unset;
  margin-right: unset;
  margin-top: unset;
}

#loginNotice ul {
  list-style: disc;
  margin-left: 5px;
  padding: unset;
}

#loginNotice iframe {
  width: 560px;
  height: 314px;
}

#loginNotice li {
  font-size: 12px;
  line-height: 2;
}

#loginNotice ol li {
  margin: unset;
}

.duplicate_editbox_section {
  line-height: 2;
}

.duplicate_editbox_section li {
  list-style: disc;
  margin-left: 2.5em;
}

.duplicate_attachment_section {
  line-height: 2;
}

.duplicate_attachment_section li {
  list-style: disc;
  margin-left: 2.5em;
}

ul.treeview .hitarea {
  background-image: transparent;
  margin-right: 0;
}

ul.treeview li.expandable a.hitarea::before {
  content: none;
}

ul.treeview li.collapsable a.hitarea::before {
  content: none;
}

$loginLabelWidth: 100;
$whitespaceWidth: 4;
$loginTextBoxWidth: 200;
#_logonButton {
  display: block;
  margin-left: $loginLabelWidth + $whitespaceWidth + unquote("px");
  margin-top: 16px;
  width: $loginTextBoxWidth + unquote("px");
  @include boxShadow;
}

#username {
  width: $loginTextBoxWidth + unquote("px");
}

#password {
  width: $loginTextBoxWidth + unquote("px");
}

label[for="username"] {
  display: inline-block;
  width: $loginLabelWidth + unquote("px");
}

label[for="password"] {
  display: inline-block;
  width: $loginLabelWidth + unquote("px");
}

button:focus {
  outline: lightgrey dashed 1px;
}<|MERGE_RESOLUTION|>--- conflicted
+++ resolved
@@ -995,12 +995,11 @@
 Generic layout
 *****************************************************************************/
 
-div.area {
-  @include boxShadow;
-  background: $paperColor;
+.area {
+  background: white;
   padding: 25px 33px 33px;
-  border-radius: 4px;
   border: none;
+  box-shadow: 0 3px 6px rgba(0, 0, 0, 0.16), 0 3px 6px rgba(0, 0, 0, 0.23);
 }
 
 .area .indent {
@@ -1078,7 +1077,7 @@
 #mainDiv #content-body {
   float: none;
   width: auto;
-  padding: 0 0 32px 0;
+  padding: 8px 0 32px 0;
 }
 
 #mainDiv .mainCols {
@@ -1102,7 +1101,7 @@
 
 .area h3 {
   @include typography-headline-6;
-  color: $primaryTextColor;
+  color: #444444;
   word-wrap: break-word;
   padding-top: 8px;
 }
@@ -1115,13 +1114,8 @@
 }
 
 .area h2 {
-<<<<<<< HEAD
-  @include typography-headline-4;
-  color: $primaryTextColor;
-=======
   @include typography-headline-5;
   color: #444444;
->>>>>>> 815d1037
 }
 
 .button-strip {
