@import "jquerylib/fancybox/jquery.fancybox.css";
@import "jquerylib/jquery.stylish-select.css";
@import "themes/equella/jquery-ui.css";
@import "themes/equella/jquery-ui.css";
@import "component/autocomplete.css";
@import "autocompleteeditbox.css";
@import "component/richdropdown.css";
@import "autocompleteeditbox.css";
@import "attachments/attachments.css";
@import "jquerylib/jquery.autocomplete.css";
@import "jquerylib/jquery.stylish-select.css";
@import "jquerylib/jquery.treeview.css";
@import "themes/equella/jquery-ui.css";
@import "component/richdropdown.css";
<<<<<<< HEAD
@import "component/box.css";
@import "altlinks.css";
@import "courselist.css";
=======
@import "render/jquery.fileinput.css";
@import "render/ajaxupload.css";
@import "settings.css";
@import "popupbrowser.css";
@import "shufflebox.css";
@import "treenavctl.css";
@import "moderate.css";
@import "modcomments.css";
@import "youtube.css";
@import "taskaction.css";
@import "../scripts/tinymce/themes/advanced/skins/tle/content.css";
>>>>>>> b9a8b1a8

@font-face {
  font-family: "Material Icons";
  font-style: normal;
  font-weight: 400;
  src: url(https://fonts.gstatic.com/s/materialicons/v48/flUhRq6tzZclQEJ-Vdg-IuiaDsNc.woff2)
    format("woff2");
}

@font-face {
  font-family: "Roboto";
  font-style: normal;
  font-weight: 300;
  src: url(https://fonts.gstatic.com/s/roboto/v20/KFOlCnqEu92Fr1MmSU5fCRc4EsA.woff2)
    format("woff2");
}

//*** material typography ***///
@mixin typography-headline-1 {
  -moz-osx-font-smoothing: grayscale;
  -webkit-font-smoothing: antialiased;
  font-size: 6rem;
  line-height: 6rem;
  font-weight: 300;
  letter-spacing: -0.015625em;
  text-decoration: inherit;
  text-transform: inherit;
}

@mixin typography-headline-2 {
  -moz-osx-font-smoothing: grayscale;
  -webkit-font-smoothing: antialiased;
  font-size: 3.75rem;
  line-height: 3.75rem;
  font-weight: 300;
  letter-spacing: -0.0083333333em;
  text-decoration: inherit;
  text-transform: inherit;
}

@mixin typography-headline-3 {
  -moz-osx-font-smoothing: grayscale;
  -webkit-font-smoothing: antialiased;
  font-size: 3rem;
  line-height: 3.125rem;
  font-weight: 400;
  letter-spacing: normal;
  text-decoration: inherit;
  text-transform: inherit;
}

@mixin typography-headline-4 {
  -moz-osx-font-smoothing: grayscale;
  -webkit-font-smoothing: antialiased;
  font-size: 2.125rem;
  line-height: 2.5rem;
  font-weight: 400;
  letter-spacing: 0.0073529412em;
  text-decoration: inherit;
  text-transform: inherit;
}

@mixin typography-headline-5 {
  -moz-osx-font-smoothing: grayscale;
  -webkit-font-smoothing: antialiased;
  font-size: 1.5rem;
  line-height: 2rem;
  font-weight: 400;
  letter-spacing: normal;
  text-decoration: inherit;
  text-transform: inherit;
}

@mixin typography-headline-6 {
  -moz-osx-font-smoothing: grayscale;
  -webkit-font-smoothing: antialiased;
  font-size: 1.25rem;
  line-height: 2rem;
  font-weight: 500;
  letter-spacing: 0.0125em;
  text-decoration: inherit;
  text-transform: inherit;
}

@mixin typography-subtitle-1 {
  -moz-osx-font-smoothing: grayscale;
  -webkit-font-smoothing: antialiased;
  font-size: 1rem;
  line-height: 1.75rem;
  font-weight: 400;
  letter-spacing: 0.009375em;
  text-decoration: inherit;
  text-transform: inherit;
}

@mixin typography-subtitle-2 {
  -moz-osx-font-smoothing: grayscale;
  -webkit-font-smoothing: antialiased;
  font-size: 0.875rem;
  line-height: 1.375rem;
  font-weight: 500;
  letter-spacing: 0.0071428571em;
  text-decoration: inherit;
  text-transform: inherit;
}

@mixin typography-body-1 {
  -moz-osx-font-smoothing: grayscale;
  -webkit-font-smoothing: antialiased;
  font-size: 1rem;
  line-height: 1.5rem;
  font-weight: 400;
  letter-spacing: 0.03125em;
  text-decoration: inherit;
  text-transform: inherit;
}

@mixin typography-body-2 {
  -moz-osx-font-smoothing: grayscale;
  -webkit-font-smoothing: antialiased;
  font-size: 0.875rem;
  line-height: 1.25rem;
  font-weight: 400;
  letter-spacing: 0.0178571429em;
  text-decoration: inherit;
  text-transform: inherit;
}

@mixin typography-caption {
  -moz-osx-font-smoothing: grayscale;
  -webkit-font-smoothing: antialiased;
  font-size: 0.75rem;
  line-height: 1.25rem;
  font-weight: 400;
  letter-spacing: 0.0333333333em;
  text-decoration: inherit;
  text-transform: inherit;
}

@mixin typography-button {
  font-family: Roboto, sans-serif;
  -moz-osx-font-smoothing: grayscale;
  -webkit-font-smoothing: antialiased;
  font-size: 0.875rem;
  line-height: 2.25rem;
  font-weight: 500;
  letter-spacing: 0.0892857143em;
  text-decoration: none;
  text-transform: uppercase;
}

/*****************************************************************************
Animations
*****************************************************************************/
@keyframes snackbar {
  0%,
  100% {
    bottom: -80px;
  }

  10%,
  90% {
    bottom: 0px;
  }
}

//**sass functions**//
@function set-text-color($color) {
  @if (lightness($color) > 70) {
    @return #444444;
  } @else {
    @return #ffffff;
  }
}

html,
body,
div,
span,
applet,
iframe,
h1,
h2,
h3,
h4,
h5,
h6,
p,
blockquote,
pre,
a,
abbr,
acronym,
address,
big,
cite,
code,
del,
dfn,
em,
font,
ins,
kbd,
q,
s,
samp,
small,
strike,
strong,
sub,
sup,
tt,
var,
b,
u,
i,
center,
dl,
dt,
dd,
ol,
ul,
li,
fieldset,
form,
label,
legend,
input,
textarea,
table,
caption,
tbody,
tfoot,
thead,
tr,
th,
td,
select {
  width: auto;
  height: auto;
  margin: 0;
  padding: 0;
  border: 0;
  outline: 0;
  font-size: 100%;
  vertical-align: baseline;
  background: transparent;
  font-family: "Roboto";
}
ul {
  list-style: none;
}

/*****************************************************************************
Buttons
*****************************************************************************/

.btn {
  padding: 0 8px 0 8px;
  display: inline-flex;
  position: relative;
  align-items: center;
  justify-content: center;
  box-sizing: border-box;
  min-width: 64px;
  border: none;
  border-radius: 4px;
  outline: none;
  cursor: pointer;
  background-color: $primaryColor;
  color: set-text-color($primaryColor);
  @include typography-button();

  &:hover {
    background-color: transparentize($primaryColor, 0.1);
  }
  &:active {
    background-color: transparentize($primaryColor, 0.3);
  }
}

.button-expandable {
  font-size: 0;
  border-radius: 4px;
  &:hover {
    @include typography-button();
  }
}

/*****************************************************************************
Inputs
*****************************************************************************/

input[type="text"],
input[type="password"],
input[type="number"],
textarea,
select[multiple="multiple"] {
  border: 1px solid #f5f5f5;
  border-bottom: 1px solid rgba(0, 0, 0, 0.42);
  border-radius: 4px 4px 0 0;
  background-color: #f5f5f5;
  height: 56px;

  &:hover {
    border-bottom: 2px solid rgba(0, 0, 0, 0.42);
  }

  &:focus {
    border-bottom: 2px solid $primaryColor;
    background-color: rgba(0, 0, 0, 0.1);
  }
}
.calendar {
  display: flex;
  padding-top: 4px;
  img {
    padding-left: 4px;
  }
}
.newListSelected {
  @include typography-body-1;
  padding-left: 8px;
  min-width: 204px;
  background: url(../../images/stylishSelect/select-down.png) right 10px
    no-repeat #fff;
  &.showUp {
    background: url(../../images/stylishSelect/select-up.png) right 10px
      no-repeat #fff;
  }
  .newList {
    top: 34px;
    border: none;
    li a {
      border: none;
      padding: 10px 5px;
    }
  }
}

.resultlist {
  height: 200px;
  overflow-x: hidden;
  overflow-y: auto;
  position: relative;
}

.current {
  height: 106px;
}

.selectedItems {
  height: 80px;
  overflow-y: auto;
}

.selectuser input[type="text"] {
  width: 200px;
}

.modal-search-result li {
  position: relative;
  margin: 0 0 10px 0;
  padding: 10px 10px 10px 40px;
  background: #f0f0f0;
  width: 442px;
  float: left;
  clear: both;
}

.modal-search-result input {
  position: absolute;
  left: 14px;
  top: 21px;
}

.modal-search-result h4,
.modal-search-result li label {
  font-size: 13px;
  margin: 0 0 4px 0;
  font-weight: bold;
}

.modal-search-result.youtube img {
  margin: 0 20px 10px 0;
  padding: 4px;
  background: #fff;
  border: 1px solid #ddd;
  float: left;
  -moz-border-radius: 3px;
  -webkit-border-radius: 3px;
  -o-border-radius: 3px;
  border-radius: 3px;
}

.modal-search-result.youtube input {
  top: 12px;
}

.modal-search-result.youtube h4 {
  margin-top: 4px;
  font-weight: normal;
  line-height: 1.3;
}

#modal-small-content-inner > h4 {
  margin: 20px 0 10px;
}

.selectuser .displayfilters {
  margin-left: 10px;
  margin-top: 20px;
}

.selectuser .displayfilters ul {
  margin-top: 5px;
}

.sidebyside {
  margin-left: 10px;
}

.displayname {
  font-size: 13px;
  margin: 0 0 4px 0;
  font-weight: bold;
}

.select-area-placeholder {
  height: 1px;
  margin-top: 8px;
}

.input {
  label {
    padding-right: 8px;
    padding-left: 4px;
  }
}

.lineItem span {
  padding-left: 8px;
}

ul.select_options li {
  padding-top: 4px;
  padding-bottom: 4px;
  input[disabled="disabled"] {
    position: static;
  }
  label {
    padding-left: 8px;
  }
}
/*****************************************************************************
Contribution wizard inputs
*****************************************************************************/
.wizard-controls {
  margin: 4px 0;
}

.wizard-controls .control {
  margin: 0 0 15px;
}

.wizard-controls .indent1 .control:first-child,
.wizard-controls .indent2 .control:first-child,
.wizard-controls .indent3 .control:first-child {
  margin-top: 15px;
}

.wizard-controls .ctrlinvalidmessage {
  display: none;
}

.wizard-controls .ctrlinvalid > .ctrlinvalidmessage {
  background-color: #fdd;
  padding: 5px;
  display: block;
}

.wizard-controls .ctrlmandatory,
.wizard-controls .ctrlinvalidmessage {
  color: red;
  text-align: center;
}

.wizard-controls .control p {
  margin-top: 0;
  margin-bottom: 10px;
}

.wizard-controls .indent1,
.wizard-controls .indent2,
.wizard-controls .indent3 {
  padding: 20px 0px 20px 40px;
}

.indent0 .indent1,
.indent1 .indent2,
.indent2 .indent3 {
  padding-bottom: 0px;
}

.option + .indent1,
.option + .indent2,
.option + .indent3 {
  padding-top: 0px;
}

/************************/
.wizard-controls .indent1 {
  width: 556px;
}

.wizard-controls .indent2 {
  width: 516px;
}

.wizard-controls .indent3 {
  width: 476px;
}

.wizard-controls .input.text input[type="text"],
.wizard-controls .input.text textarea,
.wizard-controls select.listbox {
  box-sizing: border-box;
  width: 100%;
}

.wizard-controls select.listbox + .newListSelected,
.wizard-controls select.listbox + .newListSelected .newList {
  box-sizing: border-box;
  width: 100% !important;
}

.wizard-controls .indent1 .input.text input[type="text"],
.wizard-controls .indent1 .input.text textarea,
.wizard-controls .indent1 select.listbox {
  box-sizing: border-box;
  width: 100%;
}

.wizard-controls .indent2 .input.text input[type="text"],
.wizard-controls .indent2 .input.text textarea,
.wizard-controls .indent2 select.listbox {
  box-sizing: border-box;
  width: 100%;
}

.wizard-controls .indent3 .input.text input[type="text"],
.wizard-controls .indent3 .input.text textarea,
.wizard-controls .indent3 select.listbox {
  box-sizing: border-box;
  width: 100%;
}

/************************/
.wizard-controls .multieditbox input[type="text"],
.wizard-controls .multieditbox select,
.wizard-controls .multieditbox textarea {
  box-sizing: border-box;
  width: 100%;
}

.wizard-controls .indent1 .multieditbox input[type="text"],
.wizard-controls .indent1 .multieditbox select,
.wizard-controls .indent1 .multieditbox textarea {
  box-sizing: border-box;
  width: 100%;
}

.wizard-controls .indent2 .multieditbox input[type="text"],
.wizard-controls .indent2 .multieditbox select,
.wizard-controls .indent2 .multieditbox textarea {
  box-sizing: border-box;
  width: 100%;
}

.wizard-controls .indent3 .multieditbox input[type="text"],
.wizard-controls .indent3 .multieditbox select,
.wizard-controls .indent3 .multieditbox textarea {
  box-sizing: border-box;
  width: 100%;
}

.wizard-controls .multieditbox div.singletranslation input[type="text"],
.wizard-controls .multieditbox div.singletranslation textarea {
  box-sizing: border-box;
  width: 100%;
}

.wizard-controls
  .indent1
  .multieditbox
  div.singletranslation
  input[type="text"],
.wizard-controls .indent1 .multieditbox div.singletranslation textarea {
  box-sizing: border-box;
  width: 100%;
}

.wizard-controls
  .indent2
  .multieditbox
  div.singletranslation
  input[type="text"],
.wizard-controls .indent2 .multieditbox div.singletranslation textarea {
  box-sizing: border-box;
  width: 100%;
}

.wizard-controls
  .indent3
  .multieditbox
  div.singletranslation
  input[type="text"],
.wizard-controls .indent3 .multieditbox div.singletranslation textarea {
  box-sizing: border-box;
  width: 100%;
}

/************************/
.wizard-controls .shuffle input[type="text"],
.wizard-controls .shuffle select {
  box-sizing: border-box;
  width: 100%;
}

.wizard-controls .indent1 .shuffle input[type="text"],
.wizard-controls .indent1 .shuffle select {
  box-sizing: border-box;
  width: 100%;
}

.wizard-controls .indent2 .shuffle input[type="text"],
.wizard-controls .indent2 .shuffle select {
  box-sizing: border-box;
  width: 100%;
}

.wizard-controls .indent3 .shuffle input[type="text"],
.wizard-controls .indent3 .shuffle select {
  box-sizing: border-box;
  width: 100%;
}

/************************/
.repeater {
  border: 1px solid #8f8b7e;
  margin: 0px 0px 10px;
  padding: 15px 19px 9px !important;
  position: relative;
}

.repeater-remove {
  background: url(../images/repeater-remove.png) no-repeat 0px 0px;
  margin-left: 3px;
  cursor: pointer;
  height: 17px;
  float: right;
  width: 17px;
}

.repeater-move {
  background: url(../images/repeater-button-bg.png) no-repeat 0px 0px;
  height: 17px;
  float: right;
  width: 17px;
  padding-left: 4px;
  background-position: center;
}

.repeater-move i {
  margin-bottom: 2px;
  position: relative;
}

.options-control {
  width: 100%;
}

.options-control label {
  margin: 0 5px;
}

/************************/
.calendar-control .calendar {
  display: inline;
  margin-right: 40px;
}

.calendar-control .calendar-clear {
  display: inline;
}

/************************/
.wizard-layout .indent1 .shufflelist {
  width: 556px;
}

.wizard-layout .indent2 .shufflelist {
  width: 516px;
}

.wizard-layout .indent3 .shufflelist {
  width: 476px;
}

.wizard-layout .indent1 .shuffle-box-inner select {
  width: 236px;
}

.wizard-layout .indent2 .shuffle-box-inner select {
  width: 216px;
}

.wizard-layout .indent3 .shuffle-box-inner select {
  width: 197px;
}

.wizard-layout .indent0 .shuffle-box-inner label {
  width: 253px;
}

.wizard-layout .indent1 .shuffle-box-inner label {
  width: 233px;
}

.wizard-layout .indent2 .shuffle-box-inner label {
  width: 213px;
}

.wizard-layout .indent3 .shuffle-box-inner label {
  width: 193px;
}
/************************/
#searchform .wizard-controls div.input {
  margin: 8px 0;
  padding: 0px;
}

#searchform .wizard-controls .input.text input[type="text"],
#searchform .wizard-controls .input.text textarea,
#searchform .wizard-controls select.listbox {
  width: 465px;
}

#searchform .wizard-controls div.input.calendar {
  margin: 8px 40px 8px 0;
}

#searchform .wizard-controls div.input.calendar input[type="text"] {
  width: 140px;
}

#searchform .wizard-controls .shuffle input[type="text"],
#searchform .wizard-controls .shuffle select {
  width: 410px;
}

#searchform .wizard-controls .shuffle-box select {
  width: 195px;
}

#searchform .wizard-controls .autocompleteControl input[type="text"] {
  width: 385px;
}

div.error-receipt {
  background-color: #fdd;
  padding: 5px;
  display: block;
  text-align: left;
  color: red;
  margin: 12px 0;
}

html[class="accessibility"] div.error-receipt:focus {
  outline: thin solid rgba(299, 151, 0, 255);
  outline: 5px auto -webkit-focus-ring-color;
  outline-offset: -2px;
}

div.error-receipt p {
  margin: 5px 0;
}
div.error-receipt ul li {
  margin-left: 10px;
  height: 18px;
}

/*****************************************************************************
 Generic CSS classes
*****************************************************************************/
.float-left {
  float: left;
}

.float-right {
  float: right;
}

.text-right {
  text-align: right;
}

.italic {
  font-style: italic;
}

.clear {
  clear: both;
}

/*****************************************************************************
Generic layout
*****************************************************************************/

.area {
  background: white;
  padding: 25px 33px 33px;
  border: none;
  box-shadow: 0 3px 6px rgba(0, 0, 0, 0.16), 0 3px 6px rgba(0, 0, 0, 0.23);
}

#mainDiv .dashboard #topwide {
  width: auto;
}

#mainDiv .dashboard #col2 {
  width: 50%;
  flex-grow: 1;
}

#mainDiv .dashboard #col1 {
  width: 50%;
}

#mainDiv #moderate {
  float: none;
  width: auto;
}

#mainDiv #selection-content-inner {
  padding: 48px 17px 0;
  display: flex;
}

#mainDiv #selection-content #breadcrumbs {
  margin-top: 10px;
}

#mainDiv #breadcrumbs {
  position: initial;
  width: auto;
  margin-top: 6px;
  margin-bottom: 6px;
  height: auto;
}

#mainDiv #content-inner {
  min-height: 250px;
  background: none;
  float: none;
  width: 100%;
}

#mainDiv .content {
  box-sizing: content-box;
}

<<<<<<< HEAD
#fancybox-outer {
  height: fit-content;
=======
#fancybox-inner {
  min-width: 320px;
}

#fancybox-wrap {
  height: 100%;
}

#fancybox-outer {
  height: auto;
>>>>>>> b9a8b1a8
}

#fancybox-inner button {
  background-color: transparent;
  color: $primaryColor;
}

#mainDiv #content-body {
  float: none;
  width: auto;
  padding: 8px 0 32px 0;
}

#mainDiv .mainCols {
  display: flex;
  flex-grow: 1;
  justify-content: space-between;
}

#mainDiv .selectiondashboard #col1 {
  width: 368px;
}

#mainDiv #col1,
#mainDiv #col {
  flex-grow: 1;
  width: auto;
  float: none;
}

.area h3 {
  @include typography-headline-6;
  color: #444444;
  word-wrap: break-word;
  padding-top: 8px;
}

.area p,
.area ol,
.area ul.standard {
  @include typography-body-1;
  margin: 20px;
}

.area h2 {
  @include typography-headline-4;
  color: #444444;
}

.button-strip {
  text-align: right;
  padding: 8px;
}

/*****************************************************************************
 Generic Dialog Styling
*****************************************************************************/
div[class*="fancy-bg"] {
  display: none;
}

.modal-content-inner h3 {
  @include typography-subtitle-1;
  margin: 20px 0 10px;
}

.modal-content-inner h3:first-child,
.modal-content-inner p:first-child {
  margin-top: 0;
}

.modal-content-inner p {
  font-size: 11px;
  line-height: 14px;
  margin: 10px 0;
}

.modal-content {
  -moz-background-clip: border;
  -moz-background-inline-policy: continuous;
  -moz-background-origin: padding;
  padding: 15px 0 0;
  overflow-y: auto;
  /* See #6290 for why this is here */
  min-height: 0%;
}

.modal-content-background {
  -moz-background-clip: border;
  -moz-background-inline-policy: continuous;
  -moz-background-origin: padding;
  position: relative;
}

.modal-content-inner {
  padding: 0 18px 15px;
}

.modal-title h3 {
  -moz-background-clip: border;
  -moz-background-inline-policy: continuous;
  -moz-background-origin: padding;
  /* cursor:move; Dialog cannot be moved */
  display: block;
  @include typography-headline-6;
}

.modal {
  -moz-background-clip: border;
  -moz-background-inline-policy: continuous;
  -moz-background-origin: padding;
  padding: 25px;
  background-color: white;
}

.modal-footer {
  background: white;
  clear: both;
  width: 100%;
  height: 50px;
}

.modal-footer-inner {
  padding-top: 20px;
  padding-right: 18px;
  text-align: right;
  display: flex;
  flex-direction: row-reverse;
}

.modal-footer-inner input {
  margin-left: 5px;
}

.modal img.modal_close {
  position: absolute;
  right: 28px;
  top: 28px;
  cursor: pointer;
}

a.feedlink {
  &:before {
    content: "\e0e5";
    font-family: "Material Icons";
    font-size: 24px;
    color: set-text-color($primaryColor);
  }
  padding: 5px;
  display: inline-block;
}

.paging {
  clear: both;
  text-align: center;
}

.paging ul li {
  display: inline;
  margin: 0 2px;
}

.action-link {
  padding: 0 0 0 12px;
  background: url(../images/icons/blue-arrow.ltr.png) 0 3px no-repeat;
}

.action-link-extra,
.action-link {
  font-size: 10px;
}

/*****************************************************************************
Zebra tables
*****************************************************************************/

.sortData {
  display: none;
}

.filterData {
  display: none;
}

div.tableContainer {
  position: relative;
}

div.tableFilter {
  text-align: left;
  vertical-align: middle;
  white-space: nowrap;
  padding-bottom: 5px;
  float: right;
}

div.tableContainer div.tableFilter {
  position: absolute;
  top: -30px;
  right: 0;
}

div.tableFilter input.filterBox {
  width: 300px !important;
  background-image: url(../../images/component/tablefilter.png);
  background-repeat: no-repeat;
  background-position: right;
  padding-right: 22px;
}

div.tableFilter input.blur {
  color: #aaaaaa;
  background-image: url(../../images/component/tablefilterdis.png);
}

table.zebra {
  width: 100%;
  margin: 10px 0;
  border-collapse: collapse;
}

table.zebra.withfilter {
  margin-top: 5px;
}

table.zebra tr {
  border-bottom: 1px solid rgba(224, 224, 224, 1);
}

tr:hover {
  background-color: rgba(224, 224, 224, 1);
}

table.zebra tr.rowHidden {
  display: none;
}

table.zebra tr.rowShown {
  display: table-row;
}

table.zebra tr th {
  @include typography-body-1;
  text-align: left;
  vertical-align: middle;
  padding: 18px 10px;
  white-space: nowrap;
  font-weight: bold;
}

table.zebra.large th {
  font-size: 13px;
  font-weight: bold;
  padding: 13px 11px 12px;
}

table.zebra tr td.nowrap {
  white-space: nowrap;
}

table.zebra tr td {
  text-align: left;
  vertical-align: top;
  padding: 16px 10px;
}

table.zebra.large tr td {
  font-size: 12px;
  padding: 11px 11px 9px;
  line-height: 1.5;
}

table.zebra tr td.middle {
  vertical-align: middle;
}

table.zebra tr td a.position {
  padding-right: 2px;
}

.area h2 + table.zebra {
  margin-top: 20px;
}

.area h3 + table.zebra {
  margin-top: 4px;
}

table.zebra th.sortable {
  cursor: pointer;
}

table.zebra th.sortable div.sortArrow {
  width: 8px;
  height: 8px;
  display: inline-block;
  background-repeat: no-repeat;
  margin-left: 1em;
}

table.zebra th.sortable.sortedasc,
table.zebra th.sortable.unsorted.sortAsc:hover {
  :before {
    content: "\e5d8";
    font-family: "Material Icons";
    font-size: 24px;
    color: $menuItemIconColor;
    vertical-align: middle;
  }
}

table.zebra th.sortable.sorteddesc,
table.zebra th.sortable.unsorted.sortDesc:hover {
  :before {
    content: "\e5db";
    font-family: "Material Icons";
    font-size: 24px;
    color: $menuItemIconColor;
    vertical-align: middle;
  }
}

/*****************************************************************************
Alerts
*****************************************************************************/

.alert {
  padding: 14px 35px 8px 35px;
  background-color: #fcf8e3;
  -webkit-border-radius: 4px;
  -moz-border-radius: 4px;
  border-radius: 4px;
  box-shadow: 0 3px 6px rgba(0, 0, 0, 0.16), 0 3px 6px rgba(0, 0, 0, 0.23);
  position: fixed;
  color: white;
  right: 35vw;
  bottom: 0;
  z-index: 2000;
  height: 40px;
  display: flex;
  flex-direction: row-reverse;
  align-items: center;
  animation: snackbar 6s;
  animation-timing-function: ease-out;
  animation-fill-mode: forwards;
  button {
    background-color: transparent;
    border: none;
    &:before {
      content: "\e5cd";
      font-family: "Material Icons";
      font-size: 24px;
      color: white;
    }
  }
  &.alert-success {
    background-color: #43a047;
    &:after {
      content: "\e86c";
      font-family: "Material Icons";
      font-size: 24px;
      color: white;
      padding-right: 8px;
    }
  }
}

/*****************************************************************************
Search page
*****************************************************************************/

.search-layout {
  width: 750px;

  #col {
    .area {
      padding: 10px 17px 10px;
    }
  }

  #col1 {
    width: 515px;
    .area {
      padding: 25px 17px 33px;
    }
  }
  #col2 {
    width: 221px;
    margin-left: 14px;
    .box hr {
      border-color: #c1beb0;
      border-bottom: none;
    }
    .action-button.remote-repo {
      background-image: url("../images/button-search-remote-repo.ltr.png");
    }
    .search-layout #col2 .action-button.share-search {
      background-image: url("../images/button-share-search-action.ltr.png");
    }
  }

  .box {
    width: 219px;
  }

  .box-head {
    width: 219px;
  }

  .box-content {
    width: 219px;
  }

  .box-content-inner {
    width: 183px;
  }

  a.add-to-favourites {
    cursor: pointer;
    padding: 3px 0 2px 18px;
  }

  .sortandfilter {
    div.input {
      h4 {
        color: #f6a03d;
        font-size: 10px;
      }

      h3 {
        color: #f6a03d;
        font-size: 12px;
        padding: 4px 0;
      }

      p {
        margin: 5px 0;
        font-size: 11px;
        line-height: 1.3;
      }

      .clear-filter {
        float: right;
        font-size: 10px;
      }
    }

    div.input.date h4,
    div.input.filterbymimetype h4 {
      margin-bottom: 5px;
    }
  }
}

#cloudy {
  display: flex;
  align-items: center;
}

#cloudy img {
  margin-right: 8px;
}

.search-layout .sortandfilter div.input.text input,
.search-layout .sortandfilter div.input.password input {
  width: 93px;
  margin: 5px 5px 5px 0px;
}

.search-layout .sortandfilter div.input.check li,
.search-layout .sortandfilter div.input.radio li {
  margin: 6px 0px;
}

.search-layout .sortandfilter div.input.check label,
.search-layout .sortandfilter div.input.radio label {
  position: relative;
  bottom: 2px;
  margin: 0 6px;
}

.search-layout .sortandfilter div.input.select select {
  width: 166px;
  margin: 0 4px 0 0;
}

.search-layout .sortandfilter div.input.date div.calendar input[type="text"] {
  width: 134px;
}

.search-layout .sortandfilter .compactQueryField {
  width: 139px;
  position: absolute;
  top: 0px;
  left: 0px;
}

.searchresults-header,
.repo-onecol .searchresults-header,
.search-layout .searchresults-header {
  position: relative;
  border-bottom: none;
  background-color: transparent;
  border: none;
}

#searchresults-stats {
  position: absolute;
  left: 20px;
  top: 22px;
  color: #8d897e;
  font-size: 18px;
}

.search-layout #searchresults-actions #actionbuttons button {
  border-bottom: none;
  border-bottom-left-radius: 0;
  border-bottom-right-radius: 0;
}

#col #query-header {
  padding-top: 15px;
  padding-bottom: 10px;
  margin-bottom: 11px;
}

#col1 #query-header {
  padding-top: 15px;
  padding-bottom: 10px;
  margin-bottom: 11px;
}

/* Skinny parts */
.skinnysearch {
  position: relative;
}

div.skinnysearch {
  margin-top: 11px;
}

.skinnysearch .buttons {
  text-align: right;
  padding-right: 5px;
}

.skinnysearch .buttons button {
  border-bottom: none;
  border-bottom-left-radius: 0;
  border-bottom-right-radius: 0;
}

.skinnysearch .sortandfilter {
  position: absolute;
  right: 5px;
  z-index: 200;
  background: white;
  border: 1px solid #8f8b7e;
  padding: 5px 17px;
  box-shadow: 3px 3px 5px #888;
  -moz-box-shadow: 3px 3px 5px #888;
  -webkit-box-shadow: 3px 3px 5px #888;
}

.skinnysearch .sortandfilter div.input {
  margin: 8px 0 16px;
}

#querycontainer {
  display: flex;
  flex-direction: row;
  padding-bottom: 1em;
}

#querycontainer .autocomplete-container {
  width: 100%;
}

#searchform {
  box-shadow: none;
}

#searchform-search {
  height: 34px;
  padding-left: 8px;
}

#searchform .query-wrapper #querycontainer input[type="text"] {
  width: calc(100% - 14px);
  height: 36px;
  border: 1px solid rgba(0, 0, 0, 0.42);
  border-radius: 1em 0 0 1em;
  padding-left: 8px;
  background: none;
  border-right: none;
}

#searchform .query-wrapper #querycontainer #q {
  /* Autocomplete + bootstrap fix */
  z-index: 999;
  /* Bootstrap input-append input styles  */
  position: relative;
  margin-bottom: 0;
  *margin-left: 0;
}

#searchform .query-wrapper select {
  width: 465px;
}

.btn#searchform-search {
  font-family: "Material Icons";
  font-size: 24px;
}

.btn#searchform-search::before {
  content: "\E8B6";
}

#col #searchform .query-wrapper select {
  width: 700px;
}

#searchform #wherecontainer #searchform-where {
  margin: 5px 0;
}

#searchform #wherecontainer #searchform-where ul {
  padding: 5px 2px 0;
  font-size: 12px;
}

#searchform #wherecontainer #searchform-where ul li {
  background: none;
  padding: 0;
  margin: 2px 0;
  line-height: 1.2em;
}

#searchform #wherecontainer #searchform-where ul li:first-child {
  margin-top: 0;
}

#searchform #wherecontainer #searchform-where ul li:last-child {
  margin-bottom: 4px;
}

#searchtabs {
  float: right;
}

.nav-tabs {
  height: 42px;
}

.nav-tabs > li {
  float: left;
  position: relative;
  display: block;
}

.nav-tabs > li > a {
  position: relative;
  display: block;
  padding: 10px 15px;
}

.nav-tabs > li.active > a,
.nav-tabs > li > a:hover,
.nav-tabs > li.active > a:hover {
}

.nav-tabs > li.active > a,
.nav-tabs > li.active > a:hover {
  border-bottom: 2px solid $secondaryColor;
}

.strip {
  text-align: center;
  padding: 4px;
  margin: 0 0 10px 0;
}

.queryactions {
  min-height: 1em;
  margin: 15px 0 0 0;
}

.queryactions div.query-action {
  padding: 4px;
}

#searchresults > img {
  margin-top: 150px;
}

#searchform .query-wrapper .selectedcontainer {
  padding-top: 5px;
  padding-bottom: 5px;
  @include typography-body-1;
  background: url(../../images/select-down.png) right 12px no-repeat #fff;
}

.ui-autocomplete li {
  margin: 0px;
  padding: 2px 5px;
  cursor: default;
  display: block;
  font: menu;
  font-size: 12px;
  line-height: 16px;
  overflow: hidden;
}

.autocompleteControl .autocomplete-container {
  float: left;
  width: 513px;
}

#wizard-controls .autocompleteControl input[type="text"] {
  height: 34px;
}

.ac_odd {
  background-color: #ffffef;
}

.ui-autocomplete .ui-menu-item a.ui-state-focus {
  color: #4b4842;
  background: #ffc !important;
}

.wizard-layout .autocompleteControl input[type="text"] {
  width: 500px;
}

.wizard-layout .indent1 .autocompleteControl input[type="text"] {
  width: 460px;
}

.wizard-layout .indent2 .autocompleteControl input[type="text"] {
  width: 405px;
}

.wizard-layout .indent3 .autocompleteControl input[type="text"] {
  width: 380px;
}

#selection-content-inner.wizard-layout .autocompleteControl input[type="text"] {
  width: 430px;
}

#selection-content-inner.wizard-layout
  .indent1
  .autocompleteControl
  input[type="text"] {
  width: 390px;
}

#selection-content-inner.wizard-layout
  .indent2
  .autocompleteControl
  input[type="text"] {
  width: 350px;
}

#selection-content-inner.wizard-layout
  .indent3
  .autocompleteControl
  input[type="text"] {
  width: 310px;
}

.autocompleteControl p.error {
  color: #ff0000;
  float: left;
}

.autocomplete-container {
  height: 25px;
  position: relative;
}

.autocomplete-container input {
  position: absolute;
  top: 0px;
  left: 0px;
}

html[dir="rtl"] .autocomplete-container input {
  right: 33px;
}

.autocomplete-container .real {
  z-index: 999;
}

.autocomplete-container .prompt {
  z-index: 888;
}

ul.ui-autocomplete {
  font-size: 11px;
}

#searchresults-actions {
  position: relative;
}

#searchresults-actions .area {
  position: relative;
  padding: 0px;
}

.search-layout a.add-to-favourites:before {
  content: "\E838";
  font-family: "Material Icons";
  font-size: 24px;
  color: $menuItemIconColor;
  vertical-align: -26%;
  padding-right: 4px;
}

#searchresults-outer-div {
  margin-top: 50px;
  border-radius: 5px;
}

#result-type-select {
  top: -34px;
  position: absolute;
  font-size: 0.875rem;
  line-height: 2.25rem;
  font-weight: 500;
  letter-spacing: 0.0892857143em;
  padding-left: 18px;

  > * {
    padding-left: 10px;
    padding-right: 10px;
    padding-top: 5px;
  }

  strong {
    border-bottom: 2px solid $secondaryColor;
    padding-bottom: 5px;
  }

  span {
    display: none;
  }
}

.separator {
  color: transparent;
}

#searchresults-actions {
  position: relative;
}

#searchresults-actions .area {
  position: relative;
  padding: 0px;
}

#actionbuttons {
  position: relative;
  right: 17px;
  text-align: right;
  top: 13px;
  z-index: 10;
  height: 0px;
  .btn {
    background-color: transparent;
    color: $primaryColor;
    margin-left: 3px;
    &:before {
      font-family: "Material Icons";
      font-size: 24px;
      color: $menuItemIconColor;
      padding-right: 4px;
    }
    &#sra_sort:before {
      content: "\E164";
    }
    &#sra_filter:before {
      content: "\e152";
    }
    &#sra_share:before {
      content: "\e80d";
    }
    &:hover {
      background-color: transparentize($primaryColor, 0.7);
    }
    &:active {
      background-color: transparentize($primaryColor, 1);
    }
    &.active {
      background-color: $primaryColor;
      color: set-text-color($primaryColor);
    }
  }
}

#actionbuttons button.filtered {
  background-color: $secondaryColor;
  color: set-text-color($secondaryColor);
}

#actioncontent.resulttopblock {
  display: block;
  background: none repeat scroll 0 0 $primaryColor;
  padding: 20px 32px;
  margin-top: 50px;
  input {
    background-color: set-text-color($primaryColor);
  }

  .btn {
    border: 1px solid set-text-color($primaryColor);
    background-color: transparent;
    color: set-text-color($primaryColor);
    margin-left: 3px;
    .icon-user:before {
      content: "\e7fd";
      font-family: "Material Icons";
      font-size: 24px;
      color: set-text-color($primaryColor);
      padding-right: 4px;
      font-style: normal;
      vertical-align: middle;
    }
    .icon-remove:before {
      content: "\e5cd";
      font-family: "Material Icons";
      font-size: 24px;
      color: set-text-color($primaryColor);
      padding-right: 4px;
      font-style: normal;
      vertical-align: middle;
    }
    &:hover {
      background-color: transparentize(set-text-color($primaryColor), 0.7);
    }
    &:active {
      background-color: transparentize($primaryColor, 1);
    }
  }
}

#searchresults-actions #actioncontent h3 {
  color: set-text-color($primaryColor);
  @include typography-headline-6;
  margin: 10px 0 10px;
}

#searchresults-actions #actioncontent a {
  text-decoration: none;
  color: set-text-color($primaryColor);
}

#searchresults-actions #actioncontent a:hover {
  text-decoration: underline;
}

#searchresults-actions #actioncontent label {
  color: set-text-color($primaryColor);
  &:not(:first-child) {
    padding-left: 8px;
  }
}

#searchresults-actions #actioncontent h3:first-child,
#searchresults-actions #actioncontent p:first-child {
  margin-top: 0;
}

#searchresults-actions #actioncontent p {
  @include typography-subtitle-2;
  color: set-text-color($primaryColor);
  margin: 10px 0;
}

#searchresults-actions
  #actioncontent
  #date-range-filter
  div.input.select
  select {
  margin: 0 4px 0 0;
  width: 160px;
}

#searchresults-actions #actioncontent div.input.select select {
  margin: 0 4px 0 0;
  width: 300px;
}

#searchresults-select,
.searchresults-infobar {
  @include typography-subtitle-1;
  margin: 8px 8px;
}

.icon-envelope:before {
  content: "\e0be";
  font-family: "Material Icons";
  font-size: 24px;
  color: set-text-color($primaryColor);
  font-style: normal;
  vertical-align: middle;
}

.richdropdown {
  ul {
    list-style-type: none;
    li {
      h3 {
        color: $primaryTextColor;
        @include typography-headline-6;
      }
      a {
      }
    }
  }
}

//*** css/itemlist.css
html.wait {
  cursor: wait !important;
}

.itemresult-wrapper {
  margin: 28px 0;
  padding-bottom: 14px;
  border-bottom: 1px solid #e8e8e8;
}

.itemlist:first-child {
  margin-top: 0px;
  margin-left: 15px;
  margin-right: 15px;
  padding-top: 28px;
}

.itemresult {
  position: relative;
}

.itemresult.first {
  margin-top: 20px;
}

.itemresult:last-child {
  margin-bottom: 20px;
}

.itemresult-content {
  width: 100%;
}

.itemresult-content div.thumbnailinlist img {
  max-width: 88px;
  max-height: 66px;
}

.itemresult-content .ajax-spinner {
  position: absolute;
  top: 3px;
  left: 30px;
}

.itemresult-content .thumbnailinlist {
  float: left;
  width: 90px;
  height: 68px;
  padding-right: 15px;
}

.itemresult .opened .attachments-browse.thumbs li.attachmentrow .over-image {
  position: absolute;
  right: 32px;
  top: 9px;
}

.itemresult .opened .attachments-browse.structured {
  list-style-type: none;
  border: none;
}

.itemresult-content h3 {
  margin: 0;
  @include typography-headline-6;
}

.itemresult-content p {
  margin: 5px 0;
  font-size: 11px;
  line-height: 14px;
  word-wrap: break-word;
  white-space: normal;
}

.itemresult-meta {
  margin: 7px 0 10px;
  @include typography-subtitle-1;
}

.itemresult.hilighted .itemresult-content {
  margin: 0;
  width: 459px;
}

.itemresult.hilighted .itemresult-meta {
  margin-bottom: 0;
}

.itemresult.hilighted {
  padding: 10px 10px 0;
}

.itemresult-container.hilighted {
  background-color: #e1e0dc;
}

.itemresult.hilighted .itemresult-content,
.itemresult.selected .itemresult-content {
  margin: 0;
  width: 459px;
}

.page-layout-menu-full .itemresult.hilighted .itemresult-content {
  margin: 0;
  width: 700px !important;
}

.itemresult-container.selected {
  background-color: #ffc;
}

.itemresult.selected {
  padding: 10px 10px 0;
}

.itemresult-rating {
  background: transparent;
}

.itemresult-rating .rating-bar {
  border: none;
}

.itemresult-rating div.float-right {
  width: 1%;
  float: none;
  display: table-cell;
  white-space: nowrap;
}

.itemresult-rating div.float-right .btn {
  margin-left: 0 !important;
  margin-right: 0;
  vertical-align: middle;
  border-radius: 0;
}

.itemresult-rating div.float-right .btn:last-child {
  border-radius: 0 2px 2px 0;
}

.itemresult-rating div.float-right .button-expandable.unselect:hover {
  width: 88px;
}

.itemresult-stars,
.screen-reader {
  display: none;
}

.itemresult-rating button + button {
  margin-left: 3px !important;
}

.itemresult.resource {
  padding-left: 0;
  padding-right: 0;
}

.itemresult-metaline {
  width: 100%;
}

.itemresult-metaline .itemresult-meta-delim,
.itemresult-metaline abbr {
  color: #b1b17b;
}

.highlight {
  background: none repeat scroll 0 0 #ffffaa;
  font-weight: bold;
}

.itemresult img.cornerimage {
  float: right;
  border: 0;
}

.itemresult-content .toggler {
  display: inline;
  margin: 0 8px;
  cursor: pointer;
  text-align: center;
  position: relative;
  a:before {
    content: "\e226";
    font-family: "Material Icons";
    font-size: 24px;
    color: $menuItemIconColor;
  }
}

.paging {
  clear: both;
  text-align: center;
  ul li {
    display: inline;
    margin: 0 4px;
    list-style-type: none;
    text-transform: capitalize;
  }
}

/*****************************************************************************
Contribution wizard styling
*****************************************************************************/
.wizard-layout #col2,
#affix-div {
  width: 221px;
  top: 55px;
}

.wizard-layout #col2 {
  padding-left: 8px;
}

#wizard-pagelist {
  box-shadow: 0 3px 6px rgba(0, 0, 0, 0.16), 0 3px 6px rgba(0, 0, 0, 0.23);
  margin: 15px 0;
  background: #fff;
}

#wizard-pagelist ul {
  border-top: 1px solid #fff;
  border-bottom: 1px solid #fff;
  background: url(../images/bg-rhs-nav.gif) 0 bottom repeat-x;
  padding: 10px 12px;
  list-style: none;
}

#wizard-pagelist ul li {
  margin: 6px 0;
  background: url(../images/rhs-nav-list-icon.ltr.png) 0 0 no-repeat;
  padding: 2px 0px 2px 15px;
}

#wizard-pagelist ul li.active {
  background: url(../images/rhs-nav-list-icon-dark.ltr.png) 0 0 no-repeat;
  :before {
    content: "\e24d";
    font-family: "Material Icons";
    font-size: 20px;
    color: $menuItemIconColor;
    vertical-align: middle;
    padding-right: 8px;
  }
}

#wizard-pagelist ul li a {
  margin: 2px 0 0 0;
  &:before {
    content: "\e24d";
    font-family: "Material Icons";
    font-size: 20px;
    color: $primaryColor;
    vertical-align: middle;
    padding-right: 8px;
  }
}

#wizard-pagelist ul li span {
  margin: 2px 0 0 0;
  color: #bfbfbf;
}

#wizard-pagelist ul li.active span {
  color: $primaryTextColor;
  font-weight: bold;
}

#wizard-navigation {
  text-align: right;
  margin: 10px 0 0 0;
}

#wizard-navigation input[type="button"] {
  margin: 0 0 0 3px;
}

#wizard-major-actions .action-button.save {
  background-image: url("../../images/baseline_save_white_18dp.png");
  text-align: left;
  padding-left: 42px;
}

#wizard-major-actions .action-button.edit {
  background-image: url("../../images/baseline_edit_white_18dp.png");
}

#wizard-major-actions .action-button.view {
  background-image: url("../../images/baseline_list_white_18dp.png");
}

#wizard-major-actions .action-button.moderate-approve {
  background-image: url("../../images/baseline_check_white_18dp.png");
}

#wizard-major-actions .action-button.moderate-reject {
  background-image: url("../../images/baseline_close_white_18dp.png");
}

#wizard-actions {
  text-align: right;
  margin-bottom: 10px;
}

#more-actions li {
  margin-top: 10px;
}

.action-link {
  margin-left: 14px;
  text-align: left;
  font-size: 11px;
}

#wizard-actions a,
#more-actions li .action-link a {
  @include typography-subtitle-2;
}

#wizard-actions span {
  padding: 0 5px;
}

.wizard-layout {
}

a.add {
  &:before {
    content: "\e147";
    font-family: "Material Icons";
    font-size: 20px;
    color: $primaryColor;
    vertical-align: middle;
    padding-right: 8px;
    padding-left: 8px;
  }
}

.resumeables {
  padding-bottom: 16px;
}

.contribution-selection-page .resumeables ul li span.resumable {
  display: inline-block;
  width: 520px;
  overflow: hidden;
  white-space: nowrap;
  text-overflow: ellipsis;
  padding-left: 22px;
}

.taskactiondialog .modal-content {
  height: auto;
}

.taskactiondialog .modal-content-inner {
  min-height: 420px;
}

button + .repeater-groups {
  margin-top: 1em;
}

.ctrlbutton {
  margin-top: 4px;
  i.icon-plus {
    &:before {
      content: "\e145";
      font-family: "Material Icons";
      font-size: 24px;
      color: set-text-color($primaryColor);
      vertical-align: top;
      padding-right: 4px;
      font-style: normal;
    }
  }
}

// Attachment control
.filedrop {
  border: 3px dotted #ccc;
  padding-top: 45px;
  padding-bottom: 45px;
  margin: 1em 0;
  text-align: center;
  cursor: pointer;
  color: rgb(130, 130, 130);
}

.filedrop-file {
  position: absolute;
  height: 100px;
  cursor: pointer;
  background: transparent;
  border: 0;
  opacity: 0;
}

.universalresourcedialog {
  td {
    cursor: pointer;
  }
}

.customfile-feedback {
  background: none;
  padding-left: 4px;
  font-style: normal;
  @include typography-subtitle-1;
  &:before {
    content: "\e2c6";
    font-family: "Material Icons";
    font-size: 20px;
    color: $secondaryColor;
    vertical-align: middle;
    padding-right: 8px;
    font-style: normal;
  }
}

.uploadsprogress .progress-bar + a {
  &:before {
    content: "\e872";
    font-family: "Material Icons";
    font-size: 20px;
    color: $menuItemIconColor;
    vertical-align: middle;
    padding-right: 8px;
    font-style: normal;
  }
}

.universalresourcedialog .pick-resource-type td.selected {
  background: $primaryColor;
  color: set-text-color($primaryColor);
}

.uploadsprogress .progress-bar {
  margin: 2px 10px 0 0;
}

.uploadsprogress .file-upload .file-name {
  padding-left: 8px;
}

.uploadsprogress .file-upload {
  margin: 12px 0;
}

.selections td.actions {
  text-align: right;
  white-space: nowrap;
}

.settingField input[type="text"],
.settingField input[type="password"],
.settingField textarea,
.settingField select,
.settingField .multieditbox .singletranslation input[type="text"] {
  width: 250px;
}

.settingRow {
  padding: 8px 0px;
}

.settingRow .settingField {
  width: 100%;
  padding-left: 26px;
}

.settingRow .settingLabel {
  text-align: left;
}
.settingContainer {
  width: 452px;
  .editLinks {
    padding-top: 8px;
  }
}

.fileHandler {
  .modal-content-inner {
    display: flex;
    flex-direction: row-reverse;
  }
}

.attachment-content {
  min-height: 340px;
  padding: 20px 25px;
  margin-right: 30px;
  h3 {
    @include typography-headline-6;
  }
}

//html editor width hack
.mceLayout {
  width: 100% !important;
}

//workflow related content
#moderate .task-name {
  padding-right: 16px;
}

.modcomment-content {
  @include typography-body-1;
}

.modcomment-username {
  @include typography-body-1;
  color: $primaryColor;
}

.modcomment-avatar {
  background: url("../../images/baseline_person_black_18dp.png") 0 0 no-repeat;
  background-size: 24px;
  background-position: center;
}

//shuffle list

.shuffle-box {
  select[multiple="multiple"] {
    height: 220px !important;
  }
}
.shuffle-box-controls {
  button {
    margin: 4px 0;
  }
}

//flickr
.flickrHandler {
}

//youtube control
#youtube-query {
  div.input label {
    display: none !important;
  }
  div.input {
    padding: initial;
  }
  button {
    background-color: $primaryColor;
    color: set-text-color($primaryColor);
    padding-left: 8px;
    padding-right: 8px;
    margin-left: 8px;
    .icon-search:before {
      content: "\e8b6";
      font-family: "Material Icons";
      font-size: 24px;
      color: set-text-color($primaryColor);
      padding-right: 4px;
      font-style: normal;
      vertical-align: middle;
    }
  }
  input[type="text"],
  #youtube-query select {
    width: 528px;
  }
}
.modal-search-results {
  p {
    @include typography-body-1;
  }
  p.info.results {
    background: none;
    border: none;
  }
}

//navigation viewer
.addRemovePanel {
  button {
    width: auto;
    padding-left: 8px;
    padding-right: 8px;
  }
  i.icon-plus {
    &:before {
      content: "\e145";
      font-family: "Material Icons";
      font-size: 24px;
      color: set-text-color($primaryColor);
      vertical-align: top;
      padding-right: 4px;
      font-style: normal;
    }
  }

  i.icon-remove {
    &:before {
      content: "\e872";
      font-family: "Material Icons";
      font-size: 24px;
      color: set-text-color($primaryColor);
      vertical-align: top;
      padding-right: 4px;
      font-style: normal;
    }
  }
}

//Term browser
.popupbrowserdialog #termChooser {
  border-right: 1px solid #e8e8e8;
}
#termChooser.ui-tabs {
  border: none;
  border-right: 2px solid #e8e8e8;
  ul {
    border: none;
  }
  li {
    border: none;
    background: none;
    a {
      color: $primaryColor;
    }

    a.add {
      &:before {
        content: "\e145";
        font-family: "Material Icons";
        font-size: 24px;
        color: $secondaryColor;
        vertical-align: top;
        padding-right: 4px;
        font-style: normal;
      }
    }

    a.viewterm {
      padding-left: 0px;
      &:before {
        content: "\e417";
        font-family: "Material Icons";
        font-size: 24px;
        color: $secondaryColor;
        vertical-align: top;
        padding-right: 4px;
        font-style: normal;
      }
    }
    &.ui-tabs-active {
      border-bottom: 2px solid $secondaryColor;
      a {
        color: $primaryTextColor;
      }
    }
  }
}

.ui-widget-header {
  background: none;
}

ul.treeview {
  .hitarea {
    background: none;
    margin-right: 12px;
  }

  li.collapsable {
    a.hitarea:before {
      content: "\e313";
      font-family: "Material Icons";
      font-size: 24px;
      color: $menuItemIconColor;
      vertical-align: top;
      padding-right: 4px;
      font-style: normal;
    }
  }

  li.expandable {
    a.hitarea:before {
      content: "\e315";
      font-family: "Material Icons";
      font-size: 24px;
      color: $menuItemIconColor;
      vertical-align: top;
      padding-right: 4px;
      font-style: normal;
    }
  }
}

#selectedTerms {
  h3 {
    @include typography-headline-6;
  }
  .selectedItems {
    background-color: #e8e8e8;
  }
}

a.unselect {
  background: none;
  &:before {
    content: "\e872";
    font-family: "Material Icons";
    font-size: 24px;
    color: $menuItemIconColor;
    vertical-align: top;
    padding-right: 4px;
    font-style: normal;
  }
}

/*****************************************************************************
Item summary styling
*****************************************************************************/

#searchprevnext {
  .btn-group {
    position: absolute;
    top: 80px;
    right: 0px;
    .btn {
      background-color: transparent;
      border: 1px solid rgba(0, 0, 0, 0.23);
      margin-right: 16px;
      color: $primaryTextColor;
      .icon-arrow-left:before {
        content: "\e5c4";
        font-family: "Material Icons";
        font-size: 24px;
        color: $primaryTextColor;
        padding-right: 4px;
        font-style: normal;
        vertical-align: middle;
      }
      .icon-arrow-right:before {
        content: "\e5c8";
        font-family: "Material Icons";
        font-size: 24px;
        color: $primaryTextColor;
        padding-right: 4px;
        font-style: normal;
        vertical-align: middle;
      }
    }
  }
}

.action-button {
  @include typography-button;
  color: set-text-color($primaryColor);
  width: 100%;
  margin: 8px 0;
  background-color: $primaryColor;
  background-repeat: no-repeat;
  &:hover {
    background-color: transparentize($primaryColor, 0.1);
  }
  &:active {
    background-color: transparentize($primaryColor, 0.3);
  }
}

.shareButton {
  background-image: url(../../images/baseline_share_white_18dp.png);
}

.addToFavourites {
  background-image: url(../../images/baseline_star_white_18dp.png);
}

.removeFromFavourites {
  background-image: url(../../images/baseline_remove_white_18dp.png);
}

.save {
  background-image: url(../../images/baseline_save_white_18dp.png);
}

.itemsummary-layout hr {
  display: none;
}
.itemsummary-layout #col2 {
  margin-left: 16px;
  flex-shrink: 0;
  width: 260px;
}

.itemsummary-layout #col1 .area td > h3 {
  margin-top: 0px;
}

.itemsummary-layout #col1 .area td > p {
  margin-bottom: 10px;
}

.itemsummary-layout #col2 h3 {
  @include typography-headline-5;
  padding-top: 8px;
}

.itemsummary-layout #col2 h2 {
  @include typography-headline-4;
}

.itemsummary-layout #col2 ul {
  margin: 10px 0px;
}

/* keeps li spacing even when one list follows another in the same section */
.itemsummary-layout #adjacentuls ul {
  margin: 5px 0px;
}

.itemsummary-layout #adjacentuls ul li {
  margin: 5px 0px;
}

.itemsummary-layout #adjacentuls .prop {
  clear: both;
}

.itemsummary-layout #col2 ul li {
  line-height: 1.5;
  margin: 4px 8px;
}

.itemsummary-layout .box {
  width: 137px;
}

.itemsummary-layout #col1 ul.moderators {
  list-style: disc;
  margin-top: 4px;
  padding-left: 2.5em;
  padding-right: 2.5em;
}

.itemsummary-layout #col1 div.flowchart-thumb {
  margin-top: 15px;
  text-align: center;
}

.itemsummary-layout #col1 div.flowchart-thumb img {
  border: 1px solid #8f8b7f;
  max-width: 522px;
}

.itemsummary-layout #col1 #historyevents {
  margin: 10px 0;
}

.itemsummary-layout #col1 .displayNodeHalf {
  display: inline-block;
  vertical-align: top;
  margin: -15px 0;
  width: 49%;
}

.action-button.select {
  background-image: url("../images/addselected.ltr.png");
}

.action-button.unselect {
  background-image: url("../images/removeselected.ltr.png");
}

.itemdetails {
  padding-top: 8px;
}

div.in-selection .itemdetails-left {
  float: left;
}

div.in-selection ul.itemdetails-right {
  float: right;
}

div.action_list {
  margin-top: 110px;
}

.htmlcontent {
  word-wrap: break-word;
  white-space: normal;
  overflow: auto;
  overflow-y: hidden;
}

/**
	Versions table
**/
table.versions {
  table-layout: fixed;
}

table.versions td {
  word-wrap: break-word;
}
// star ratings
.rate-stars div {
  display: flex;
}

.ui-stars-cancel {
  a {
    font-size: 0;
  }
  a:before {
    content: "\e15d";
    font-family: "Material Icons";
    font-size: 24px;
    color: $secondaryColor;
  }
}

.ui-stars-star {
  a {
    font-size: 0;
  }
  a:before {
    content: "\e83a";
    font-family: "Material Icons";
    font-size: 24px;
    color: $secondaryColor;
  }
}

.ui-stars-star-hover,
.ui-stars-star-on {
  a {
    font-size: 0;
  }
  a:before {
    content: "\e838";
    font-family: "Material Icons";
    font-size: 24px;
    color: $secondaryColor;
  }
}

.ratingwrapper {
  float: left;
}
//i'm sure this could be done much, much better, will come back if time permits
.star-rating-static {
  float: left;
  div.star-rating-static-1 {
    &:before {
      content: "\e838 \e83a \e83a \e83a \e83a";
      font-family: "Material Icons";
      font-size: 20px;
      color: $secondaryColor;
    }
  }
  div.star-rating-static-2 {
    &:before {
      content: "\e838 \e838 \e83a \e83a \e83a";
      font-family: "Material Icons";
      font-size: 20px;
      color: $secondaryColor;
    }
  }
  div.star-rating-static-3 {
    &:before {
      content: "\e838 \e838 \e838 \e83a \e83a";
      font-family: "Material Icons";
      font-size: 20px;
      color: $secondaryColor;
    }
  }
  div.star-rating-static-4 {
    &:before {
      content: "\e838 \e838 \e838 \e838 \e83a";
      font-family: "Material Icons";
      font-size: 20px;
      color: $secondaryColor;
    }
  }
  div.star-rating-static-5 {
    &:before {
      content: "\e838 \e838 \e838 \e838 \e838";
      font-family: "Material Icons";
      font-size: 20px;
      color: $secondaryColor;
    }
  }
}

// comments
.comment {
  position: relative;
  margin: 10px 0;
  border-bottom: 1px solid #e8e8e8;
}

.comment-username {
  @include typography-headline-6;
  padding: 8px;
  &:before {
    content: "\e7fd";
    font-family: "Material Icons";
    font-size: 30px;
    color: $secondaryColor;
    vertical-align: middle;
  }
  .timeago {
    @include typography-subtitle-1;
  }
}

.comment-date {
  color: #b1b17b;
  font-size: 10px;
  padding: 0 0 0 5px;
}

.comment-content p {
  margin: 5px 0;
}

.comment-delete {
  height: 1.5em;
  float: right;
  padding-top: 8px;
}

.comment-delete a {
  float: right;
  line-height: 16px;
  padding-left: 20px;
}
.ratingwrapper {
  position: absolute;
  bottom: 0;
  right: 0;
}

.rate {
  position: absolute;
  top: -18px;
  right: 0;
  padding-right: 154px;
}

.rate .rate-stars {
  position: absolute;
  top: -2px;
  right: 0;
}

.rating-form {
  position: relative;
  padding-top: 8px;
}

.rating-form div.input {
  margin-top: 0;
}

.comment-form textarea {
  height: 80px;
  width: 99%;
  border: 1px solid #f5f5f5;
  border-bottom: 1px solid rgba(0, 0, 0, 0.42);
  border-radius: 4px 4px 0 0;
  background-color: #f5f5f5;
  height: 56px;

  &:hover {
    border-bottom: 2px solid rgba(0, 0, 0, 0.42);
  }

  &:focus {
    border-bottom: 2px solid $primaryColor;
    background-color: rgba(0, 0, 0, 0.1);
  }
}

.comment-form button {
  float: right;
}

// cal/cla activations
span.chapterNumber {
  @include typography-body-1;
  font-weight: bold;
}

#copyright-holdinglink {
  margin-top: 2px;
  margin-bottom: 0px;
}

table#copyright-table,
table#copyright-totals {
  width: 100%;
}

table#copyright-table {
  margin-top: 10px;
}

table#copyright-totals .copyright-total {
  font-weight: bold;
  text-align: right;
}

table#copyright-totals .copyright-totalvalue {
  text-align: right;
}

.sectionCheckbox {
  margin-top: 6px;
}

.sectionAttachment {
  margin-top: 5px;
  width: 255px;
}

div.selection #copyright-table .sectionAttachment {
  width: 175px;
}

td.sectionAttachment span,
td.sectionAttachment a {
  white-space: pre-wrap;
}

.sectionPages {
  white-space: nowrap;
  text-overflow: ellipsis;
  margin-top: 6px;
}

.sectionStatus {
  margin-top: 6px;
}

td.sectionAction {
  width: 60px;
}

div.selection #copyright-table td.sectionAction {
  max-width: 14px;
  width: 12px;
}

td.sectionAction button.activate-one {
  float: right;
  position: relative;
  height: 34px;
  z-index: 1000;
  right: 0px;
}

td.sectionAction button.add {
  float: right;
  height: 36px;
  min-width: 22px;
}

.copyright-portionlink {
  margin-left: 18px;
}

img.copyright-sectionlink {
  height: 16px;
  width: 16px;
  margin-right: 5px;
  vertical-align: middle;
}

span.restricted-message {
  font-style: italic;
  display: inline-block;
  margin-left: -18px;
}

table#copyright-table {
  width: 100%;
  margin: 10px 0;
  border-collapse: collapse;
}

table#copyright-table td {
  border-bottom: 1px solid rgba(224, 224, 224, 1);
}

table#copyright-table tr.section-row:hover {
  background-color: rgba(224, 224, 224, 1);
}

table#copyright-table tr td {
  text-align: left;
  vertical-align: top;
  padding: 18px 10px;
}

.copylink_hidden {
  display: none;
}

.history-options label {
  padding-right: 8px;
}

//Attachments - Structured view
.attachments-browse.structured {
  border: none;
}

.attachments-browse.structured li.attachmentrow:hover {
  border: none;
  background-color: rgba(224, 224, 224, 1);
}

.attachments-browse.structured li.attachmentrow.active {
  border: none;
  background-color: white;
  box-shadow: 0 3px 6px rgba(0, 0, 0, 0.16), 0 3px 6px rgba(0, 0, 0, 0.23);
}

.attachments-browse.structured li.attachmentrow .detail {
  border: none;
  background-color: white;
  box-shadow: 0 3px 6px rgba(0, 0, 0, 0.16), 0 3px 6px rgba(0, 0, 0, 0.23);
  right: 0px !important;
  top: 35px !important;
}

.attachments-browse.structured li.attachmentrow .detail .attachments-meta {
  @include typography-subtitle-2;
}

.attachments-browse.structured li.attachmentrow .droparrow {
  background-image: url(../../images/baseline_arrow_drop_down_black_18dp.png);
}

.attachments-browse.thumbs li.attachmentrow .droparrow {
  border: none;
  background-color: transparent;
  background-image: url(../../images/baseline_arrow_drop_down_black_18dp.png);
}

.attachments-browse.structured li.attachmentrow.active .droparrow {
  background-image: url(../../images/baseline_arrow_drop_up_black_18dp.png);
  background-position: 0;
  top: 8px;
}

.attachments-browse.thumbs li.attachmentrow.active {
  box-shadow: 0 3px 6px rgba(0, 0, 0, 0.16), 0 3px 6px rgba(0, 0, 0, 0.23);
}

.attachments-browse.structured li.attachmentrow,
.attachments-browse.structured li.folder {
  position: relative;
  border-top: 1px solid transparent;
  border-bottom: 1px solid rgba(224, 224, 224, 1);
  padding: 8px 20px 8px 12px;
  background-position: 5px 5px;
  background-repeat: no-repeat;
  background-image: none;
  .link-div a:before {
    content: "\e24d";
    font-family: "Material Icons";
    font-size: 20px;
    color: $menuItemIconColor;
    vertical-align: middle;
    padding-right: 6px;
  }
}

.attachments-browse.thumbs li.attachmentrow .detail {
  background-color: white;
  border: none;
  box-shadow: 0 3px 6px rgba(0, 0, 0, 0.16), 0 3px 6px rgba(0, 0, 0, 0.23);
}

.attachments-browse li.attachmentrow .attachments-meta {
  @include typography-subtitle-2;
  background-color: white;
}

.extras a {
  .icon-fullscreen {
    &:before {
      content: "\e5d0";
      font-family: "Material Icons";
      font-size: 24px;
      color: $menuItemIconColor;
      vertical-align: middle;
      font-style: normal;
    }
  }
  .icon-move {
    &:before {
      content: "\e8fe";
      font-family: "Material Icons";
      font-size: 24px;
      color: $menuItemIconColor;
      vertical-align: middle;
      font-style: normal;
    }
  }
}
a.modal-control.modal-save {
  right: 394px;
}

.universalresourcedialog .modal-content {
  height: 400px;
}

.universalresourcedialog .modal-content-inner {
  min-height: 384px;
}

.universalresourcedialog .pick-resource-type td {
  cursor: pointer;
}

.universalresourcedialog .pick-resource-type td.selected {
  background: #80d2ee !important;
}

.universalresourcedialog .pick-resource-type td h4 {
  font-size: 12px;
  line-height: 1.4;
}

.universalresourcedialog .file-header {
  height: 140px;
}

.universalresourcedialog .file-header img.file-thumbnail {
  float: left;
  width: 88px;
}

.universalresourcedialog .file-header .file-info {
  float: left;
  line-height: 1.3;
  margin-left: 20px;
}

.universalresourcedialog .input.text label,
.universalresourcedialog .input.textarea label {
  padding: 5px 0px;
}

.universalresourcedialog .input.text input[type="text"],
.universalresourcedialog .input.text textarea {
  width: 450px;
  margin: 5px 0px;
}

.universalresources {
  word-break: break-all;
}

.universalresources td.actions {
  width: 110px;
}

div.universaliframe {
  /*
	This is what the fancybox ends up being
	for multiple resource handler selection
	*/
  height: 476px;
  overflow: hidden;
}

div.universaliframe iframe {
  width: 100%;
  height: 100%;
}

.attachment-details table.zebra.detail {
  border: none;
  margin: 0px 0px 15px;
}

.attachment-details .detail .label {
  font-weight: bold;
}

.attachment-details .thumbnail {
  text-align: center;
  margin-bottom: 10px;
}

.attachment-details .viewlink {
  text-align: center;
  font-weight: bold;
}

.attachment-details .thumbnail img {
  height: 66px;
}

.attachment-content {
  min-height: 340px;
  padding: 20px 25px;
}

.attachment-details {
  width: 34%;
}

.attachment-content .settingContainer > .settingRow:first-child {
  padding-top: 3px;
}

.attachment-content .settingContainer {
  width: 432px;
}

.attachment-content .settingRow .settingLabel {
  width: 105px;
}

.attachment-content .settingRow .settingField {
  width: 315px;
}

.subsiduaryboxes > .settingRow > .settingField {
  padding-left: 25px;
  padding-top: 0;
  width: 290px;
}

.attachment-content .settingField input[type="text"],
.attachment-content .settingField input[type="password"],
.attachment-content .settingField textarea,
.attachment-content .settingField select {
  /* IE needs a fixed width for the select it would seem */
  width: 300px;
}

.attachment-details hr {
  margin: 10px 0 10px;
}

.preview-tag {
  margin-left: 0.5em;
}

p.warning {
  background-color: #f90;
  border: 1px solid red;
  margin-bottom: 20px;
  padding: 10px;
  text-align: center;
}

.warningimg {
  margin: 5px 20px 5px 55px;
}

img.warningimg {
  vertical-align: middle;
}

.universalresources .progress-bar {
  width: 200px;
  height: 14px;
  border: 1px solid #aaa;
  margin: 0 10px 0 0;

  -moz-border-radius: 3px;
  -o-border-radius: 3px;
  -webkit-border-radius: 3px;
  border-radius: 3px;
  float: right;
}

.universalresources .progressbarInner {
  height: 14px;
  background: #80d2ee !important;
}

/*****************************************************************************
 Selection Summary
*****************************************************************************/
.action-button.execute-action {
  background-image: url("../../images/baseline_exit_to_app_white_18dp.png");
  background-repeat: no-repeat;
  background-color: $primaryColor;
  text-align: center;
  background-size: 26px 26px;
  background-position: left 3px top 4px;
  &:hover {
    background-color: transparentize($primaryColor, 0.1);
  }
  &:active {
    background-color: transparentize($primaryColor, 0.3);
  }
}

/*****************************************************************************
 Selection Dialog
*****************************************************************************/
#wrapper {
  min-width: 784px;
}

#body-wrap2 {
  padding-top: 0;
}

#body-wrap3,
#body-inner {
  width: auto;
}

#body-inner {
  float: none;
  padding: 0;
}

#footer {
  background: url(../images/selection-footer-bg.gif) 0 0 repeat-x;
  height: 2px;
}

#selection-header {
  height: 40px;
  border-bottom: 2px solid $primaryColor;
  background-color: white;
  position: fixed;
  margin: 0 auto;
  z-index: 1000;
  width: 100%;
}

#selection-header-content .logo {
  color: transparent;
  width: 100px;
  background: url(../theme/newLogo.png) no-repeat;
  overflow: hidden;
  text-indent: -9999px;
  background-size: 100px;
}

#selection-header-content .selectactions {
  position: absolute;
  top: 6px;
  left: 105px;
}

#selection-header-content .close {
  margin-top: 10px;
  margin-left: 10px;
  cursor: pointer;
  float: right;
}

#selection-page {
  margin: 0 auto;
  width: 784px;
  position: relative;
}

#selection-content {
  background: url(../images/content-middle.gif) repeat-y 0px 0px;
  position: relative;
  width: 784px;
  float: left;
}

#selection-content #breadcrumb-inner {
  margin-left: 18px;
}

#selection-header-content h3 a {
  color: #045f7f;
  text-decoration: none;
}

#selection-header-content h3 a:hover {
  color: #045f7f;
  text-decoration: underline;
}

#selection-content-bottom {
  background: url(../images/content-bottom.gif) no-repeat 1px 100%;
  float: left;
  /* This is to ensure the above background logo shows */
  padding-bottom: 90px;
}

#selection-content-inner {
  background: url(../images/content-top.gif) no-repeat 0px 0px;
  min-height: 400px;
  padding: 32px 17px 0;
  float: left;
  width: 750px;
}

/*****************************************************************************
 Selection dashboard
*****************************************************************************/
.selectiondashboard #col1 {
  width: 368px;
}

.selectiondashboard #col2 {
  width: 368px;
  margin-left: 16px;
}
//Search query portlet
.compactQuery {
  display: flex;
}

.compactQuery .autocomplete-container {
  margin-right: 8px;
}

#col .compactQuery .autocomplete-container {
  width: 677px;
}

.quick-search .compactQuery .autocomplete-container {
  width: 280px;
}

#col1 .compactQuery .autocomplete-container {
  width: 435px;
}

.compactQuery input {
  margin: 0 3px 0 0;
  padding: 5px 5px 4px;
  box-sizing: border-box;
}

.compactQuery .compactQueryButton {
  .icon-search:before {
    font-family: "Material Icons";
    font-size: 24px;
    content: "\E8B6";
    color: white;
    vertical-align: middle;
    font-style: normal;
  }
}

.compactQuery input[disabled],
input[disabled="disabled"] {
  opacity: 1;
}

.compactQuery input {
  width: 100%;
}

#searchresults-select {
  background: none repeat scroll 0 0 #fbfbfb;
  border: 1px solid #e9e9e6;
  @include typography-subtitle-1;
  padding: 4px;
}

.recent-portal .box_content_inner,
.recent-portal .box_content {
  padding: 0px;
}

//Hierarchy portlet
.browse-layout .browse-topics h2.folder {
  padding: 5px 0 5px 35px;
  font-weight: bold;
  background: url(../images/folder_big.png) 0 0 no-repeat;
}

.browse-layout .area.browse-topics {
  margin: 0 0 11px;
}

.browse-layout #col .area.browse-topics {
  padding-bottom: 16px;
}

.browse-layout .browse-topics ul {
  margin: 5px 0 5px -18px;
}

.browse-topics ul li {
  margin: 8px 0;
  line-height: 1.2;
  @include typography-body-1;
  padding: 0 0 0 18px;
  background: url(../../images/baseline_arrow_right_black_18dp.png) 0 1px
    no-repeat;
}

.browse-topics ul li span {
  @include typography-subtitle-2;
}

//Recents portlet
#searchresults-select {
  background-color: white;
  border: none;
  strong {
    border-bottom: 2px solid $secondaryColor;
    padding-bottom: 5px;
  }
}

div#sssh_finishedButton {
  text-align: right !important;
  padding-top: 4px;
}

.alt-links a.favourites {
  &:before {
    content: "\e838";
    font-family: "Material Icons";
    font-size: 20px;
    color: $secondaryColor;
    padding-right: 4px;
  }
}

/*****************************************************************************
 Selection session nav bar overrides
*****************************************************************************/
#selection-header
  .navbar-equella-selection.normal
  .navbar.navbar-fixed-top.navbar-inverse
  .navbar-inner
  .navbar-content {
  width: 784px;
  display: flex;
  align-content: space-around;
  justify-content: center;
}

#selection-header
  .navbar-equella-selection.course
  .navbar.navbar-fixed-top.navbar-inverse
  .navbar-inner
  .navbar-content {
  display: flex;
  align-content: space-around;
  justify-content: center;
}

#selection-header .navbar-equella-selection.normal,
.navbar-equella-selection.course
  .navbar.navbar-fixed-top.navbar-inverse
  .navbar-inner
  .navbar-content
  .centered-pills {
  ul {
    display: flex;
    justify-content: center;
    align-items: flex-end;
    @include typography-button;
  }
  li {
    padding: 0 12px 0 12px;
  }
}

.nav.pull-right {
  width: fit-content;
  right: 0;
  position: absolute;
}

.box {
  border: none;
  box-shadow: 0 3px 6px rgba(0, 0, 0, 0.16), 0 3px 6px rgba(0, 0, 0, 0.23);
  background: none;
}

.box_head {
  background-color: white;
  border: none;
  &:hover {
    background: none;
  }
  h3 {
    @include typography-headline-6;
    color: $primaryTextColor;
  }
}

.box_content {
  background: none;
  border: none;
  background-color: white;
}

.box_title_wrapper:focus {
  background-color: white;
}

.box_content_inner {
  background: none;
  border: none;
}

.contribute-div {
  text-align: right;
  margin: 8px 0 8px;
  .btn {
    .icon-arrow-right:after {
      content: "\e145";
      font-family: "Material Icons";
      font-size: 20px;
      color: set-text-color($primaryColor);
      padding-right: 4px;
      font-style: normal;
      vertical-align: middle;
      padding-top: 4px;
    }
  }
}

#_continueButton,
#_cancelButton {
  background: none;
  color: $primaryColor;
  .icon-arrow-left:before {
    content: "\e5c4";
    font-family: "Material Icons";
    font-size: 20px;
    color: $primaryColor;
    padding-right: 4px;
    font-style: normal;
    vertical-align: middle;
    padding-top: 4px;
  }
}

#_finishButton {
  .icon-ok:before {
    content: "\e879";
    font-family: "Material Icons";
    font-size: 20px;
    color: set-text-color($primaryColor);
    padding-right: 4px;
    font-style: normal;
    vertical-align: middle;
    padding-top: 4px;
  }
}

#selection-content-inner .mainCols #col1 {
  margin-right: 16px;
}

/*****************************************************************************
 Selection session search page
*****************************************************************************/
.itemresult-rating div.float-right {
  padding-top: 8px;
  .btn {
    float: right;
  }
}

#helpAndOptions {
  display: none;
}

.icon-plus:before {
  content: "\e145";
  font-family: "Material Icons";
  font-size: 20px;
  color: set-text-color($primaryColor);
  padding-right: 4px;
  font-style: normal;
  vertical-align: middle;
  padding-top: 4px;
}

/*****************************************************************************
 Structured search page
*****************************************************************************/
#selection-content-inner.search-layout .mainCols #col2 {
  display: none;
}

.selection-courses-inner .folder.rootfolder {
  @include typography-subtitle-1;
}

.folders {
  padding-top: 16px;
}

.folderlist {
  display: flex;
  flex-direction: column;
}

.selection-courses-inner .folder.targetfolder.selected {
  background-color: transparentize($primaryColor, 0.8);
}

.selection-courses-inner .courselisttop button {
  margin-bottom: 8px;
  .icon-ok:before {
    content: "\e161";
    font-family: "Material Icons";
    font-size: 20px;
    color: set-text-color($primaryColor);
    padding-right: 4px;
    font-style: normal;
    vertical-align: middle;
    padding-top: 4px;
  }
}

/*****************************************************************************
 Structured item summary page
*****************************************************************************/
#selection-content-inner.itemsummary-layout .box {
  width: 238px;
}

#selection-content-inner.itemsummary-layout .majorActions {
  padding-top: 30px;
}

#selection-content-inner.itemsummary-layout #searchprevnext .btn-group {
  top: 8px;
}

#selection-content-inner.itemsummary-layout #col2 {
  width: fit-content;
  max-width: 260px;
}

/*****************************************************************************
 Selection session wizard layout
*****************************************************************************/
#selection-content-inner.wizard-layout #col1 {
  width: 592px;
}

#selection-content-inner.wizard-layout #col2,
#selection-content-inner.wizard-layout #affix-div {
  width: 146px;
}

#selection-content-inner.wizard-layout .indent1 {
  width: 486px;
}

#selection-content-inner.wizard-layout .indent2 {
  width: 446px;
}

#selection-content-inner.wizard-layout .indent3 {
  width: 406px;
}

/************************/
#selection-content-inner.wizard-layout .input.text input[type="text"],
#selection-content-inner.wizard-layout .input.text textarea,
#selection-content-inner.wizard-layout select.listbox {
  width: 512px;
}

#selection-content-inner.wizard-layout .indent1 .input.text input[type="text"],
#selection-content-inner.wizard-layout .indent1 .input.text textarea,
#selection-content-inner.wizard-layout .indent1 select.listbox {
  width: 472px;
}

#selection-content-inner.wizard-layout .indent2 .input.text input[type="text"],
#selection-content-inner.wizard-layout .indent2 .input.text textarea,
#selection-content-inner.wizard-layout .indent2 select.listbox {
  width: 432px;
}

#selection-content-inner.wizard-layout .indent3 .input.text input[type="text"],
#selection-content-inner.wizard-layout .indent3 .input.text textarea,
#selection-content-inner.wizard-layout .indent3 select.listbox {
  width: 392px;
}

/************************/
#selection-content-inner.wizard-layout .multieditbox input[type="text"],
#selection-content-inner.wizard-layout .multieditbox select {
  width: 240px;
}

#selection-content-inner.wizard-layout
  .indent1
  .multieditbox
  input[type="text"],
#selection-content-inner.wizard-layout .indent1 .multieditbox select {
  width: 220px;
}

#selection-content-inner.wizard-layout
  .indent2
  .multieditbox
  input[type="text"],
#selection-content-inner.wizard-layout .indent2 .multieditbox select {
  width: 200px;
}

#selection-content-inner.wizard-layout
  .indent3
  .multieditbox
  input[type="text"],
#selection-content-inner.wizard-layout .indent3 .multieditbox select {
  width: 180px;
}

#selection-content-inner.wizard-layout
  .multieditbox
  div.singletranslation
  input[type="text"],
#selection-content-inner.wizard-layout
  .multieditbox
  div.singletranslation
  textarea {
  width: 512px;
}

#selection-content-inner.wizard-layout
  .indent1
  .multieditbox
  div.singletranslation
  input[type="text"],
#selection-content-inner.wizard-layout
  .indent1
  .multieditbox
  div.singletranslation
  textarea {
  width: 472px;
}

#selection-content-inner.wizard-layout
  .indent2
  .multieditbox
  div.singletranslation
  input[type="text"],
#selection-content-inner.wizard-layout
  .indent2
  .multieditbox
  div.singletranslation
  textarea {
  width: 432px;
}

#selection-content-inner.wizard-layout
  .indent3
  .multieditbox
  div.singletranslation
  input[type="text"],
#selection-content-inner.wizard-layout
  .indent3
  .multieditbox
  div.singletranslation
  textarea {
  width: 392px;
}

/************************/
#selection-content-inner.wizard-layout .shuffle input[type="text"],
#selection-content-inner.wizard-layout .shuffle select {
  width: 455px;
}

#selection-content-inner.wizard-layout .indent1 .shuffle input[type="text"],
#selection-content-inner.wizard-layout .indent1 .shuffle select {
  width: 415px;
}

#selection-content-inner.wizard-layout .indent2 .shuffle input[type="text"],
#selection-content-inner.wizard-layout .indent2 .shuffle select {
  width: 375px;
}

#selection-content-inner.wizard-layout .indent3 .shuffle input[type="text"],
#selection-content-inner.wizard-layout .indent3 .shuffle select {
  width: 335px;
}

#selection-content-inner.wizard-layout .indent1 .shufflelist {
  width: 556px;
}

#selection-content-inner.wizard-layout .indent2 .shufflelist {
  width: 516px;
}

#selection-content-inner.wizard-layout .indent3 .shufflelist {
  width: 476px;
}

#selection-content-inner.wizard-layout .shuffle-box-inner select {
  width: 216px;
}

#selection-content-inner.wizard-layout .indent1 .shuffle-box-inner select {
  width: 196px;
}

#selection-content-inner.wizard-layout .indent2 .shuffle-box-inner select {
  width: 176px;
}

#selection-content-inner.wizard-layout .indent3 .shuffle-box-inner select {
  width: 156px;
}

#selection-content-inner.wizard-layout .indent0 .shuffle-box-inner label {
  width: 253px;
}

#selection-content-inner.wizard-layout .indent1 .shuffle-box-inner label {
  width: 233px;
}

#selection-content-inner.wizard-layout .indent2 .shuffle-box-inner label {
  width: 213px;
}

#selection-content-inner.wizard-layout .indent3 .shuffle-box-inner label {
  width: 193px;
}<|MERGE_RESOLUTION|>--- conflicted
+++ resolved
@@ -12,11 +12,9 @@
 @import "jquerylib/jquery.treeview.css";
 @import "themes/equella/jquery-ui.css";
 @import "component/richdropdown.css";
-<<<<<<< HEAD
 @import "component/box.css";
 @import "altlinks.css";
 @import "courselist.css";
-=======
 @import "render/jquery.fileinput.css";
 @import "render/ajaxupload.css";
 @import "settings.css";
@@ -28,7 +26,7 @@
 @import "youtube.css";
 @import "taskaction.css";
 @import "../scripts/tinymce/themes/advanced/skins/tle/content.css";
->>>>>>> b9a8b1a8
+
 
 @font-face {
   font-family: "Material Icons";
@@ -901,10 +899,6 @@
   box-sizing: content-box;
 }
 
-<<<<<<< HEAD
-#fancybox-outer {
-  height: fit-content;
-=======
 #fancybox-inner {
   min-width: 320px;
 }
@@ -915,7 +909,6 @@
 
 #fancybox-outer {
   height: auto;
->>>>>>> b9a8b1a8
 }
 
 #fancybox-inner button {
