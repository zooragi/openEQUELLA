--- conflicted
+++ resolved
@@ -21,11 +21,7 @@
           500,
           onSuccess
         );
-<<<<<<< HEAD
-        $("#searchresults-actions").attr("aria-hidden", !newhtml.html);
-=======
         updateActionsHiddenStatus(!newhtml.html);
->>>>>>> cb657774
       };
 
       var foundChildren = oldDiv.children(".resulttopblock");
@@ -47,11 +43,8 @@
       }
     });
   }
-<<<<<<< HEAD
-=======
 }
 
 function updateActionsHiddenStatus(hidden) {
   $("#searchresults-actions").attr("aria-hidden", hidden);
->>>>>>> cb657774
 }