--- conflicted
+++ resolved
@@ -326,13 +326,8 @@
 
   def getItemDrmStatus(rawItem: Item): Option[DrmStatus] = {
     for {
-<<<<<<< HEAD
-      item     <- Option(LegacyGuice.itemService.getUnsecureIfExists(itemKey))
+      item     <- Option(rawItem)
       settings <- Option(item.getDrmSettings)
-=======
-      item <- Option(rawItem)
-      _    <- Option(item.getDrmSettings)
->>>>>>> aa598eab
       termsAccepted = try {
         LegacyGuice.drmService.hasAcceptedOrRequiresNoAcceptance(item, false, false)
       } catch {
