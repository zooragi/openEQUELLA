--- conflicted
+++ resolved
@@ -20,13 +20,8 @@
 
 import com.dytech.edge.exceptions.{BadRequestException, DRMException}
 import com.tle.beans.entity.DynaCollection
-<<<<<<< HEAD
-import com.tle.beans.item.attachments.{Attachment, CustomAttachment, FileAttachment}
-import com.tle.beans.item.{Comment, ItemId, ItemIdKey}
-=======
 import com.tle.beans.item.attachments.{CustomAttachment, FileAttachment}
 import com.tle.beans.item.{Comment, ItemId, ItemIdKey, ItemKey}
->>>>>>> 30fa66cf
 import com.tle.common.Check
 import com.tle.common.beans.exception.NotFoundException
 import com.tle.common.collection.AttachmentConfigConstants
@@ -34,7 +29,6 @@
 import com.tle.common.search.whereparser.WhereParser
 import com.tle.common.usermanagement.user.CurrentUser
 import com.tle.core.freetext.queries.FreeTextBooleanQuery
-
 import com.tle.core.item.security.ItemSecurityConstants
 import com.tle.core.item.serializer.{ItemSerializerItemBean, ItemSerializerService}
 import com.tle.core.security.ACLChecks.hasAcl
@@ -302,18 +296,6 @@
         // Filter out restricted attachments if the user does not have permissions to view them
           .filter(a => !a.isRestricted || hasRestrictedAttachmentPrivileges)
           .map(att => {
-<<<<<<< HEAD
-            val broken =
-              recurseBrokenAttachmentCheck(
-                Option(LegacyGuice.itemService.getNullableAttachmentForUuid(itemKey, att.getUuid)))
-            SearchResultAttachment(
-              attachmentType = att.getRawAttachmentType,
-              id = att.getUuid,
-              description = Option(att.getDescription),
-              brokenAttachment = broken,
-              preview = att.isPreview,
-              mimeType = getMimetypeForAttachment(att, broken),
-=======
             val broken                             = recurseBrokenAttachmentCheck(itemKey, att.getUuid)
             def ifNotBroken[T](f: () => Option[T]) = if (!broken) f() else None
 
@@ -324,7 +306,6 @@
               brokenAttachment = broken,
               preview = att.isPreview,
               mimeType = ifNotBroken(() => getMimetypeForAttachment(att)),
->>>>>>> 30fa66cf
               hasGeneratedThumb = thumbExists(itemKey, att),
               links = buildAttachmentLinks(att),
               filePath = getFilePathForAttachment(att)
@@ -395,13 +376,7 @@
     customAttachment.getData("type") match {
       case "a" =>
         // Recurse into child attachment
-<<<<<<< HEAD
-        recurseBrokenAttachmentCheck(
-          Option(
-            LegacyGuice.itemService.getNullableAttachmentForUuid(key, customAttachment.getUrl)))
-=======
         recurseBrokenAttachmentCheck(key, customAttachment.getUrl)
->>>>>>> 30fa66cf
       case "p" =>
         // Get the child item. If it doesn't exist, this is a dead attachment
         Option(LegacyGuice.itemService.getUnsecureIfExists(key)).isEmpty
@@ -414,13 +389,6 @@
     * If it is a resource selector attachment, this gets handled by
     * [[getBrokenAttachmentStatusForResourceAttachment(customAttachment: CustomAttachment)]]
     * which links back in here to recurse through customAttachments to find the root.
-<<<<<<< HEAD
-    * @param attachment The attachment to check for brokenness.
-    * @return True if broken, false if intact.
-    */
-  def recurseBrokenAttachmentCheck(attachment: Option[Attachment]): Boolean = {
-    attachment match {
-=======
     *
     * @param itemKey the details of the item the attachment belongs to
     * @param attachmentUuid the UUID of the attachment
@@ -428,7 +396,6 @@
     */
   def recurseBrokenAttachmentCheck(itemKey: ItemKey, attachmentUuid: String): Boolean = {
     Option(LegacyGuice.itemService.getNullableAttachmentForUuid(itemKey, attachmentUuid)) match {
->>>>>>> 30fa66cf
       case Some(fileAttachment: FileAttachment) =>
         //check if file is present in the filestore
         val item =
@@ -444,15 +411,7 @@
   /**
     * Extract the mimetype for AbstractExtendableBean.
     */
-<<<<<<< HEAD
-  def getMimetypeForAttachment[T <: AbstractExtendableBean](bean: T,
-                                                            broken: Boolean): Option[String] = {
-    if (broken) {
-      return None
-    }
-=======
   def getMimetypeForAttachment[T <: AbstractExtendableBean](bean: T): Option[String] =
->>>>>>> 30fa66cf
     bean match {
       case file: AbstractFileAttachmentBean =>
         Some(LegacyGuice.mimeTypeService.getMimeTypeForFilename(file.getFilename))
