/*
 * Licensed to The Apereo Foundation under one or more contributor license
 * agreements. See the NOTICE file distributed with this work for additional
 * information regarding copyright ownership.
 *
 * The Apereo Foundation licenses this file to you under the Apache License,
 * Version 2.0, (the "License"); you may not use this file except in compliance
 * with the License. You may obtain a copy of the License at:
 *
 *     http://www.apache.org/licenses/LICENSE-2.0
 *
 * Unless required by applicable law or agreed to in writing, software
 * distributed under the License is distributed on an "AS IS" BASIS,
 * WITHOUT WARRANTIES OR CONDITIONS OF ANY KIND, either express or implied.
 * See the License for the specific language governing permissions and
 * limitations under the License.
 */

package com.tle.web.api

import java.net.URI
import java.util
import java.util.Collections

import com.dytech.common.io.DevNullWriter
import com.tle.beans.item.ItemTaskId
import com.tle.common.institution.CurrentInstitution
import com.tle.common.settings.standard.AutoLogin
import com.tle.common.usermanagement.user.CurrentUser
import com.tle.core.i18n.CoreStrings
import com.tle.core.notification.standard.indexer.NotificationSearch
import com.tle.core.plugins.{AbstractPluginService, PluginTracker}
import com.tle.core.workflow.freetext.TaskListSearch
import com.tle.legacy.LegacyGuice
import com.tle.web.api.LegacyContentController.getBookmarkState
import com.tle.web.sections._
import com.tle.web.sections.ajax.{AjaxGenerator, AjaxRenderContext}
import com.tle.web.sections.equella.js.StandardExpressions
import com.tle.web.sections.events._
import com.tle.web.sections.events.js.{BookmarkAndModify, JSHandler}
import com.tle.web.sections.generic.InfoBookmark
import com.tle.web.sections.header.{InfoFormAction, MutableHeaderHelper}
import com.tle.web.sections.jquery.libraries.JQueryCore
import com.tle.web.sections.js.JSStatements
import com.tle.web.sections.js.generic.function.{AnonymousFunction, ExternallyDefinedFunction}
import com.tle.web.sections.js.generic.statement.{FunctionCallStatement, StatementBlock}
import com.tle.web.sections.registry.{
  AbstractSectionsController,
  ExceptionHandlerMatch,
  ExtensionExceptionHandlerMatch,
  SectionsControllerImpl
}
import com.tle.web.sections.render._
import com.tle.web.sections.standard.model.HtmlLinkState
import com.tle.web.sections.standard.renderers.{DivRenderer, LinkRenderer, SpanRenderer}
import com.tle.web.template.Decorations.MenuMode
import com.tle.web.template.section.{HelpAndScreenOptionsSection, MenuContributor}
import com.tle.web.template.{Breadcrumbs, Decorations, RenderTemplate}
import com.tle.web.viewable.{NewDefaultViewableItem, PreviewableItem}
import com.tle.web.viewable.servlet.ItemServlet
import io.lemonlabs.uri.{Path => _, _}
import io.swagger.annotations.Api
import javax.servlet.http.{HttpServletRequest, HttpServletResponse}
import javax.ws.rs._
import javax.ws.rs.core.Response.ResponseBuilder
import javax.ws.rs.core.{CacheControl, Context, Response, UriInfo}

import scala.collection.JavaConverters._
import scala.collection.mutable

case class InternalRedirect(route: String, userUpdated: Boolean)

case class ExternalRedirect(href: String)

case class MenuItem(title: String,
                    href: Option[String],
                    systemIcon: Option[String],
                    route: Option[String],
                    iconUrl: Option[String],
                    newWindow: Boolean)

case class LegacyContent(html: Map[String, String],
                         css: Iterable[String],
                         js: Iterable[String],
                         script: String,
                         state: Map[String, Array[String]],
                         title: String,
                         menuMode: String,
                         fullscreenMode: String,
                         hideAppBar: Boolean,
                         userUpdated: Boolean,
                         preventUnload: Boolean,
                         noForm: Boolean)

case class ItemCounts(tasks: Int, notifications: Int)

case class CurrentUserDetails(id: String,
                              username: String,
                              firstName: String,
                              lastName: String,
                              emailAddress: String,
                              autoLoggedIn: Boolean,
                              guest: Boolean,
                              prefsEditable: Boolean,
                              menuGroups: Iterable[Iterable[MenuItem]],
                              counts: Option[ItemCounts])

object LegacyContentController extends AbstractSectionsController with SectionFilter {

  import LegacyGuice.urlService

<<<<<<< HEAD
  def isClientPath(relUrl: RelativeUrl): Boolean = relUrl.path.parts match {
    case Vector("logon.do") => false
    case p                  => p.last.endsWith(".do")
  }

  def internalRoute(uri: String): Option[String] = {
    relativeURI(uri).filter(isClientPath).map(r => "/" + r.toString())
=======
  override lazy val getExceptionHandlers: util.Collection[ExceptionHandlerMatch] = {
    val disableHandlers = Set("ajaxExceptionHandler", "defaultEquellaErrorHandler")
    val tracker         = SectionsControllerImpl.createExceptionTracker(AbstractPluginService.get())
    tracker.getExtensions.asScala
      .filter(e => !disableHandlers.contains(e.getId))
      .map(e => new ExtensionExceptionHandlerMatch(e, tracker): ExceptionHandlerMatch)
      .asJavaCollection
>>>>>>> 1ed6b967
  }

  def relativeURI(uri: String): Option[RelativeUrl] = {
    val baseUrl   = AbsoluteUrl.parse(urlService.getBaseInstitutionURI.toString)
    val Host      = baseUrl.host
    val Port      = baseUrl.port
    val basePaths = baseUrl.path.parts.filter(_.length > 0)
    val parsedUri = Url.parse(uri)

    parsedUri match {
      case r @ RelativeUrl(path: RootlessPath, _, _) => Some(r)
      case AbsoluteUrl(_, Authority(_, Host, Port), path, q, f)
          if path.parts.startsWith(basePaths) =>
        Some(RelativeUrl(RootlessPath(path.parts.drop(basePaths.length)), q, f))
      case _ => None
    }
  }

  override val getSectionFilters: util.List[SectionFilter] = {
    val sf = new util.ArrayList[SectionFilter]()
    sf.add(this)
    sf.addAll(LegacyGuice.sectionsController.asInstanceOf[SectionsControllerImpl].getSectionFilters)
    sf.remove(LegacyGuice.templateFilter)
    sf
  }

  override def filter(info: MutableSectionInfo): Unit = {
    info.setAttribute(SectionInfo.KEY_BASE_HREF, baseUri(info.getRequest))
    info.setAttribute(
      classOf[EventAuthoriser],
      new EventAuthoriser {
        override def checkAuthorisation(info: SectionInfo): Unit = {}

        override def addToBookmark(info: SectionInfo,
                                   bookmarkState: util.Map[String, Array[String]]): Unit =
          bookmarkState.put(RenderTemplate.XSRF_PARAM, Array[String](CurrentUser.getSessionID))
      }
    )
  }

  def baseUri(req: HttpServletRequest): URI = urlService.getBaseUriFromRequest(req)

  val RedirectedAttr = "REDIRECTED"

  override protected def getTreeForPath(path: String): SectionTree =
    LegacyGuice.treeRegistry.getTreeForPath(path)

  def getBookmarkState(info: SectionInfo, event: BookmarkEvent): Map[String, Array[String]] = {
    val q = new InfoBookmark(info, event).getBookmarkParams
    q.asScala.toMap
  }

  def prepareJSContext(info: MutableSectionInfo): StandardRenderContext = {
    val context = info.getRootRenderContext
    val helper  = context.getHelper.asInstanceOf[MutableHeaderHelper]
    helper.setElementFunction(StandardExpressions.ELEMENT_FUNCTION)

    val formTag = context.getForm
    if (helper.getFormExpression == null) {
      formTag.setId(StandardExpressions.FORM_NAME)
      helper.setFormExpression(StandardExpressions.FORM_EXPRESSION)
    }

    if (!helper.isSubmitFunctionsSet) {
      helper.setSubmitFunctions(
        new ExternallyDefinedFunction("EQ.event"),
        new ExternallyDefinedFunction("EQ.eventnv"),
        new ExternallyDefinedFunction("EQ.event"),
        new ExternallyDefinedFunction("EQ.eventnv")
      )
    }
    helper.setTriggerEventFunction(StandardExpressions.TRIGGER_EVENT_FUNCTION)
    val standardContext = context.getAttributeForClass(classOf[StandardRenderContext])
    standardContext.setBindFunction(StandardExpressions.BIND_EVENT_FUNCTION)
    standardContext.setBindW3CFunction(StandardExpressions.BIND_W3C_FUNCTION)
    standardContext.preRender(RenderTemplate.STYLES_CSS)
    standardContext
  }

  override def renderFromRoot(info: SectionInfo): Unit = {
    if (info.getAttributeForClass(classOf[AjaxRenderContext]) == null) {
      prepareJSContext(info.getAttributeForClass(classOf[MutableSectionInfo]))
      val context = info.getRootRenderContext
      Option(context.getRenderedBody)
        .map(b => context.getRootResultListener.returnResult(b, null))
        .getOrElse {
          super.renderFromRoot(info)
        }
    }
  }

  override def forwardToUrl(info: SectionInfo, link: String, code: Int): Unit = {
    info.setRendered()
    info.getRequest.setAttribute(RedirectedAttr, link)
  }
}

@Api("Legacy content")
@Path("content")
class LegacyContentApi {

  def parsePath(path: String): (String, MutableSectionInfo => MutableSectionInfo) = {

    def itemViewer(p: String, f: (SectionInfo, NewDefaultViewableItem) => NewDefaultViewableItem)
      : (String, MutableSectionInfo => MutableSectionInfo) = {
      val itemId = ItemTaskId.parse(p)
      (s"/viewitem/viewitem.do", { info: MutableSectionInfo =>
        info.setAttribute(ItemServlet.VIEWABLE_ITEM,
                          f(info, LegacyGuice.viewableItemFactory.createNewViewableItem(itemId)))
        info
      })
    }

    path match {
      case ""                          => ("/home.do", identity)
      case p if p.startsWith("items/") => itemViewer(p.substring("items/".length), (_, vi) => vi)
      case p if p.startsWith("preview/") =>
        val itemId = ItemTaskId.parse(p.substring("preview/".length))
        ("/viewitem/viewitem.do", { info: MutableSectionInfo =>
          val previewableItem =
            LegacyGuice.userSessionService.getAttribute[PreviewableItem](itemId.getUuid)
          if (previewableItem != null) {
            val viewableItem = previewableItem.getViewableItem
            viewableItem.setFromRequest(true)
            info.setAttribute(ItemServlet.VIEWABLE_ITEM, viewableItem)
          }
          info
        })

      case p if p.startsWith("integ/gen/") =>
        itemViewer(
          p.substring("integ/gen/".length), { (info, vi) =>
            vi.getState.setIntegrationType("gen")
            val decs = Decorations.getDecorations(info)
            decs.setMenuMode(MenuMode.HIDDEN)
            decs.setBanner(false)
            decs.setContent(true)
            vi
          }
        )
      case p => (s"/$p", identity)
    }
  }

  private val UserIdKey = "InitialUserId"

  def withTreePath(_path: String,
                   uriInfo: UriInfo,
                   req: HttpServletRequest,
                   resp: HttpServletResponse,
                   params: util.Map[String, Array[String]],
                   f: MutableSectionInfo => ResponseBuilder): Response = {
    val (treePath, setupInfo) = parsePath(_path)
    val path                  = s"/${_path}"
    (Option(LegacyGuice.treeRegistry.getTreeForPath(treePath)) match {
      case None => Response.status(404)
      case Some(tree) => {
        LegacyGuice.userSessionService.reenableSessionUse()
        req.setAttribute(UserIdKey, CurrentUser.getUserID)
        val info =
          setupInfo(LegacyContentController.createInfo(tree, path, req, resp, null, params, null))
        info.setAttribute(AjaxGenerator.AJAX_BASEURI,
                          uriInfo.getBaseUriBuilder
                            .path(classOf[LegacyContentApi])
                            .path(classOf[LegacyContentApi], "ajaxCall")
                            .build(""))
        f(info)
      }
    }).build()
  }

  @GET
  @Path("currentuser")
  @Produces(value = Array("application/json"))
  def menuOptions(@Context req: HttpServletRequest,
                  @Context resp: HttpServletResponse): Response = {
    val contributors = LegacyGuice.menuService.getContributors
    val noInst       = CurrentInstitution.get == null
    val (noParam, filterName) =
      if (noInst) (false, "serverAdmin")
      else if (CurrentUser.isGuest) (false, "guest")
      else (true, "loggedIn")

    LegacyGuice.userSessionService.reenableSessionUse()
    val context = LegacyGuice.sectionsController.createInfo("/home.do", req, resp, null, null, null)

    val cu = CurrentUser.getUserState

    val prefsEditable = !(cu.isSystem || cu.isGuest) && !(cu.wasAutoLoggedIn &&
      LegacyGuice.configService.getProperties(new AutoLogin).isEditDetailsDisallowed)
    val menuGroups = {
      contributors
        .getExtensions(new PluginTracker.ParamFilter("enabledFor", noParam, filterName))
        .asScala
        .flatMap { ext =>
          contributors.getBeanByExtension(ext).getMenuContributions(context).asScala
        }
        .groupBy(_.getGroupPriority)
        .toSeq
        .sortBy(_._1)
        .map {
          case (_, links) =>
            links.sortBy(_.getLinkPriority).map { mc =>
              val menuLink = mc.getLink
              val href = Option(menuLink.getBookmark)
                .getOrElse(
                  new BookmarkAndModify(context,
                                        menuLink.getHandlerMap.getHandler("click").getModifier))
                .getHref
              val route   = Option(mc.getRoute).orElse(LegacyContentController.internalRoute(href))
              val iconUrl = if (mc.isCustomImage) Some(mc.getBackgroundImagePath) else None
              MenuItem(
                menuLink.getLabelText,
                if (route.isEmpty) Some(href) else None,
                Option(mc.getSystemIcon),
                route,
                iconUrl,
                "_blank" == menuLink.getTarget
              )
            }
        }
    }
    val counts = if (!cu.isGuest) Option {
      val notificationCount = LegacyGuice.freeTextService.countsFromFilters(
        Collections.singletonList(new NotificationSearch))(0)
      val taskCount = LegacyGuice.freeTextService.countsFromFilters(
        Collections.singletonList(new TaskListSearch))(0);
      ItemCounts(taskCount, notificationCount)
    } else None
    val ub           = cu.getUserBean
    val cacheControl = new CacheControl()
    cacheControl.setNoCache(true)
    cacheControl.setNoStore(true)
    cacheControl.setSMaxAge(-1)
    Response
      .ok(
        CurrentUserDetails(
          id = ub.getUniqueID,
          username = ub.getUsername,
          firstName = ub.getFirstName,
          lastName = ub.getLastName,
          emailAddress = ub.getEmailAddress,
          autoLoggedIn = cu.wasAutoLoggedIn(),
          guest = cu.isGuest,
          prefsEditable = prefsEditable,
          menuGroups = menuGroups,
          counts = counts
        )
      )
      .cacheControl(cacheControl)
      .build()
  }

  @POST
  @GET
  @Path("/ajax/{path : .+}")
  @Produces(value = Array("application/json"))
  def ajaxCall(@PathParam("path") _path: String,
               @Context uriInfo: UriInfo,
               @Context req: HttpServletRequest,
               @Context resp: HttpServletResponse): Response = {

    withTreePath(
      _path,
      uriInfo,
      req,
      resp,
      req.getParameterMap, { info =>
        info.preventGET()
        LegacyContentController.execute(info)
        renderedResponse(info).getOrElse {
          ajaxResponse(info, info.getAttributeForClass(classOf[AjaxRenderContext]))
        }
      }
    )
  }

  private val LegacyContentKey = "LegacyContent"

  @POST
  @Path("/submit/{path : .+}")
  @Produces(value = Array("application/json"))
  def submit(@PathParam("path") _path: String,
             @Context uriInfo: UriInfo,
             @Context req: HttpServletRequest,
             @Context resp: HttpServletResponse,
             params: mutable.Map[String, Array[String]]): Response = {
    withTreePath(
      _path,
      uriInfo,
      req,
      resp,
      params.asJava, { info =>
        info.preventGET()
        info.getRootRenderContext.setRootResultListener(new LegacyResponseListener(info))
        LegacyContentController.execute(info)
        redirectResponse(info)
          .orElse(renderedResponse(info))
          .orElse(Option(info.getAttributeForClass(classOf[AjaxRenderContext])).map(arc =>
            ajaxResponse(info, arc)))
          .getOrElse {
            info.setRendered()
            Response.ok(req.getAttribute(LegacyContentKey))
          }
      }
    )
  }

  def userChanged(req: HttpServletRequest): Boolean = {
    val idNow  = CurrentUser.getUserID
    val idThen = req.getAttribute(UserIdKey).asInstanceOf[String]
    Option(req.getAttribute(MenuContributor.KEY_MENU_UPDATED)).contains(true) || idNow != idThen
  }

  def redirectResponse(info: MutableSectionInfo): Option[ResponseBuilder] = {
    val req = info.getRequest
    Option(req.getAttribute(LegacyContentController.RedirectedAttr).asInstanceOf[String]).map {
      url =>
        Response.ok {
          LegacyContentController.internalRoute(url) match {
            case Some(relative) => InternalRedirect(relative.substring(1), userChanged(req))
            case _              => ExternalRedirect(url)
          }
        }
    }
  }

  class LegacyResponseListener(info: MutableSectionInfo) extends RenderResultListener {

    override def returnResult(result: SectionResult, fromId: String): Unit = {
      val context = info.getRootRenderContext.asInstanceOf[StandardRenderContext]
      val decs    = Decorations.getDecorations(info)
      val html = result match {
        case tr: TemplateResult =>
          val body = SectionUtils.renderToString(
            context,
            wrapBody(context, tr.getNamedResult(context, "body")))
          val upperbody =
            SectionUtils.renderToString(context, tr.getNamedResult(context, "upperbody"))
          val scrops = renderScreenOptions(context)
          val crumbs = renderCrumbs(context, decs).map(SectionUtils.renderToString(context, _))
          Iterable(
            Some("body"                                          -> body),
            Option(upperbody).filter(_.nonEmpty).map("upperbody" -> _),
            scrops.map("so"                                      -> _),
            crumbs.map("crumbs"                                  -> _)
          ).flatten.toMap
        case sr: SectionRenderable =>
          Map("body" -> SectionUtils.renderToString(context, wrapBody(context, sr)))
        case pr: PreRenderable =>
          Map("body" -> SectionUtils.renderToString(context, new PreRenderOnly(pr)))
      }

      context.addStatements(StatementBlock.get(context.dequeueFooterStatements))
      val ready = context.dequeueReadyStatements
      if (!ready.isEmpty)
        context.addStatements(
          new FunctionCallStatement(
            JQueryCore.JQUERY,
            new AnonymousFunction(new StatementBlock(ready).setSeperate(true))))

      val scripts = preRenderPageScripts(context, context).map(_.getStatements(context))
      val jsFiles = context.getJsFiles.asScala
      val cssFiles = context.getCssFiles.asScala.collect {
        case css: CssInclude => css.getHref(context)
      }
      val title =
        Option(decs.getBannerTitle).orElse(Option(decs.getTitle)).map(_.getText).getOrElse("")
      val menuMode       = decs.getMenuMode.toString
      val fullscreenMode = decs.isFullscreen.toString
      val hideAppBar     = !(decs.isBanner || !decs.isMenuHidden || decs.isContent)
      val preventUnload  = context.getBody.getHandler(JSHandler.EVENT_BEFOREUNLOAD) != null
      info.getRequest.setAttribute(
        LegacyContentKey,
        LegacyContent(
          html,
          cssFiles,
          jsFiles,
          scripts.mkString("\n"),
          getBookmarkState(info, new BookmarkEvent(null, true, info)),
          title,
          menuMode,
          fullscreenMode,
          hideAppBar,
          userChanged(info.getRequest),
          preventUnload,
          decs.isExcludeForm
        )
      )
    }
  }

  private def preRenderPageScripts(context: RenderContext,
                                   helper: StandardRenderContext): mutable.Buffer[JSStatements] = {
    val renderedStatements                      = mutable.Buffer[JSStatements]()
    var iterations: Int                         = 0
    var origStatements: util.List[JSStatements] = helper.dequeueStatements
    while ({
      !origStatements.isEmpty
    }) {
      val statements: util.List[JSStatements] = new util.ArrayList[JSStatements](origStatements)
      renderedStatements.insertAll(0, statements.asScala)
      context.preRender(statements)
      origStatements = helper.dequeueStatements
      if ({
        iterations += 1;
        iterations
      } > 10) throw new SectionsRuntimeException("10 looks like infinity")
    }
    renderedStatements
  }

  def wrapBody(context: RenderContext, body: SectionRenderable): SectionRenderable = {
    val decs = Decorations.getDecorations(context)

    if (decs.isBanner || !decs.isMenuHidden || decs.isContent) {
      val cbTag = context.getBody
      cbTag.setId("content-body")
      val citag = new TagState("content-inner").addClass[TagState](decs.getPageLayoutDisplayClass)
      val cbtag = cbTag.addClasses[TagState](decs.getContentBodyClasses)

      new DivRenderer(citag, new DivRenderer(cbtag, body))
    } else new DivRenderer(context.getBody, body)
  }

  def renderCrumbs(context: RenderContext, d: Decorations): Option[SectionRenderable] = {
    val bc = Breadcrumbs.get(context)
    if (d.isForceBreadcrumbsOn || (d.isBreadcrumbs && !bc.getLinks.isEmpty)) Option {
      val ct = new TagState("breadcrumb-inner")
      val allCrumbs = bc.getLinks.asScala.map {
        case ls: HtmlLinkState => new LinkRenderer(ls)
        case o                 => new TagRenderer("span", o)
      } :+ Option(bc.getForcedLastCrumb).getOrElse(d.getTitle)
      new SpanRenderer(
        ct,
        new DelimitedRenderer(" " + CoreStrings.text("breadcrumb.separator") + " ", allCrumbs: _*))
    } else None
  }

  def renderedResponse(info: MutableSectionInfo) = {
    Option(info.getRootRenderContext.getRenderedResponse).map { sr =>
      info.setRendered()
      Response.ok(SectionUtils.renderToString(LegacyContentController.prepareJSContext(info), sr))
    }
  }

  def renderScreenOptions(context: RenderContext): Option[String] = {
    HelpAndScreenOptionsSection
      .getContent(context)
      .asScala
      .get("screenoptions")
      .map(bbr => SectionUtils.renderToString(context, bbr.getRenderable))
  }

  def ajaxResponse(info: MutableSectionInfo, arc: AjaxRenderContext) = {
    var resp: ResponseBuilder = null
    val context               = LegacyContentController.prepareJSContext(info)

    def renderAjaxBody(sr: SectionRenderable): Unit = {
      val body    = context.getBody
      val formTag = context.getForm
      if (formTag.getAction == null) {
        val bookmarkEvent = new BookmarkEvent(null, true, null)
        formTag.setAction(new InfoFormAction(new InfoBookmark(context, bookmarkEvent)))
      }
      formTag.setNestedRenderable(sr)
      body.setNestedRenderable(formTag)
      renderScreenOptions(context)
      SectionUtils.renderToWriter(context, body, new DevNullWriter)
    }

    val renderedBody = Option(context.getRenderedBody).getOrElse {
      var bodySR: SectionResult = null
      context.processEvent(
        new RenderEvent(
          context,
          Option(context.getModalId).getOrElse(context.getRootId),
          new RenderResultListener {
            override def returnResult(result: SectionResult, fromId: String): Unit =
              bodySR = result
          }
        ))
      bodySR
    } match {
      case tr: TemplateResult    => tr.getNamedResult(context, "body")
      case sr: SectionRenderable => sr
      case pr: PreRenderable     => new PreRenderOnly(pr)
    }
    renderAjaxBody(renderedBody)
    val responseCallback = arc.getJSONResponseCallback
    info.setRendered()
    Response.ok(responseCallback.getResponseObject(arc))
  }
}<|MERGE_RESOLUTION|>--- conflicted
+++ resolved
@@ -109,7 +109,6 @@
 
   import LegacyGuice.urlService
 
-<<<<<<< HEAD
   def isClientPath(relUrl: RelativeUrl): Boolean = relUrl.path.parts match {
     case Vector("logon.do") => false
     case p                  => p.last.endsWith(".do")
@@ -117,7 +116,8 @@
 
   def internalRoute(uri: String): Option[String] = {
     relativeURI(uri).filter(isClientPath).map(r => "/" + r.toString())
-=======
+  }
+
   override lazy val getExceptionHandlers: util.Collection[ExceptionHandlerMatch] = {
     val disableHandlers = Set("ajaxExceptionHandler", "defaultEquellaErrorHandler")
     val tracker         = SectionsControllerImpl.createExceptionTracker(AbstractPluginService.get())
@@ -125,7 +125,6 @@
       .filter(e => !disableHandlers.contains(e.getId))
       .map(e => new ExtensionExceptionHandlerMatch(e, tracker): ExceptionHandlerMatch)
       .asJavaCollection
->>>>>>> 1ed6b967
   }
 
   def relativeURI(uri: String): Option[RelativeUrl] = {
