/*
 * Licensed to The Apereo Foundation under one or more contributor license
 * agreements. See the NOTICE file distributed with this work for additional
 * information regarding copyright ownership.
 *
 * The Apereo Foundation licenses this file to you under the Apache License,
 * Version 2.0, (the "License"); you may not use this file except in compliance
 * with the License. You may obtain a copy of the License at:
 *
 *     http://www.apache.org/licenses/LICENSE-2.0
 *
 * Unless required by applicable law or agreed to in writing, software
 * distributed under the License is distributed on an "AS IS" BASIS,
 * WITHOUT WARRANTIES OR CONDITIONS OF ANY KIND, either express or implied.
 * See the License for the specific language governing permissions and
 * limitations under the License.
 */
import {
  createGenerateClassName,
  StylesProvider,
  ThemeProvider,
} from "@material-ui/core";
import * as React from "react";
import * as ReactDOM from "react-dom";
import { getRenderData } from "../AppConfig";
import {
  InlineFileUploader,
  InlineFileUploaderProps,
} from "./InlineFileUploader";
import {
  UniversalFileUploader,
  UniversalFileUploaderProps,
} from "./UniversalFileUploader";

// A type guard used to check if the props passed from server is 'InlineFileUploaderProps' or 'UniversalFileUploaderProps'.
const isInlineFileUploaderProps = (
  props: InlineFileUploaderProps | UniversalFileUploaderProps
): props is InlineFileUploaderProps =>
  (props as InlineFileUploaderProps).reloadState !== undefined;

/**
 * This function is created primarily for rendering either InlineFileUploader or UniversalFileUploader from server.
 * Four steps are required to do on server:
 * 1. Load "reactjs/scripts/uploadlist.js" by using 'IncludeFile'.
 * 2. Create a variable which references to the object 'FileUploader' provided by above JS file.
 * 3. Prepare required props by using 'ObjectExpression'.
 * 4. Pass the variable and props to any server function that can execute Javascript code(e.g. 'addReadyStatements').
 *
 * Please view 'UniversalWebControlNew.scala' and 'FileUploadHandlerNew' to get more details.
 *
 * @param props Props that will be passed to InlineFileUploader or UniversalFileUploader
 */
export const render = (
  props: InlineFileUploaderProps | UniversalFileUploaderProps
) => {
  const fileUploader = isInlineFileUploaderProps(props) ? (
    <InlineFileUploader {...props} />
  ) : (
    <UniversalFileUploader {...props} />
  );

  // In New UI, render the File Uploader with oEQ theme settings.
  if (getRenderData()?.newUI) {
    // ifu: InlineFileUploader, ufu: UniversalFileUploader
    const uniqueMUIStylePrefix = `oeq-${
      isInlineFileUploaderProps(props) ? "ifu" : "ufu"
    }`;
    const generateClassName = createGenerateClassName({
      productionPrefix: uniqueMUIStylePrefix,
      seed: uniqueMUIStylePrefix,
    });

<<<<<<< HEAD
    import("../theme/index")
      .then(({ getOeqTheme }) => {
=======
    import("../modules/ThemeModule")
      .then(({ oeqTheme }) => {
>>>>>>> b93207e6
        ReactDOM.render(
          <StylesProvider generateClassName={generateClassName}>
            <ThemeProvider theme={getOeqTheme()}>{fileUploader}</ThemeProvider>
          </StylesProvider>,
          props.elem
        );
      })
      .catch((error: Error) =>
        console.error(`Fail to load oEQ Theme settings due to ${error.message}`)
      );
  } else {
    ReactDOM.render(fileUploader, props.elem);
  }
};<|MERGE_RESOLUTION|>--- conflicted
+++ resolved
@@ -70,13 +70,8 @@
       seed: uniqueMUIStylePrefix,
     });
 
-<<<<<<< HEAD
-    import("../theme/index")
+    import("../modules/ThemeModule")
       .then(({ getOeqTheme }) => {
-=======
-    import("../modules/ThemeModule")
-      .then(({ oeqTheme }) => {
->>>>>>> b93207e6
         ReactDOM.render(
           <StylesProvider generateClassName={generateClassName}>
             <ThemeProvider theme={getOeqTheme()}>{fileUploader}</ThemeProvider>
