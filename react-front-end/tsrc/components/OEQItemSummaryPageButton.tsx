--- conflicted
+++ resolved
@@ -21,9 +21,6 @@
 import { useHistory } from "react-router";
 import { buildOpenSummaryPageHandler } from "../search/SearchPageHelper";
 import { TooltipIconButton } from "./TooltipIconButton";
-import * as OEQ from "@openequella/rest-api-client";
-import { pipe } from "fp-ts/function";
-import * as O from "fp-ts/Option";
 
 export interface OEQItemSummaryPageButtonProps {
   /**
@@ -42,19 +39,6 @@
      * Version of the Item.
      */
     version: number;
-    /**
-     * DRM related to help handle DRM acceptance.
-     */
-    drm?: {
-      /**
-       * Item's DRM status.
-       */
-      drmStatus: OEQ.Search.DrmStatus;
-      /**
-       * Function to update the callback called after DRM terms are accepted.
-       */
-      setOnDrmAcceptCallback: (_: (() => void) | undefined) => void;
-    };
   };
   /**
    * Optional function which is used to check DRM permission and call the provided callback once
@@ -75,42 +59,12 @@
  */
 export const OEQItemSummaryPageButton = ({
   title,
-<<<<<<< HEAD
-  item: { uuid, version, drm },
-  color = "default",
-}: OEQItemSummaryPageButtonProps) => {
-  const history = useHistory();
-  const buildOpenSummaryPageHandler = () => () => {
-    isSelectionSessionOpen()
-      ? window.open(
-          buildSelectionSessionItemSummaryLink(uuid, version),
-          "_self"
-        )
-      : history.push(routes.ViewItem.to(uuid, version));
-  };
-
-  const onClick = pipe(
-    drm,
-    O.fromNullable,
-    O.chain(
-      ({
-        drmStatus: { isAuthorised, termsAccepted },
-        setOnDrmAcceptCallback,
-      }) =>
-        isAuthorised && !termsAccepted
-          ? O.some(() => setOnDrmAcceptCallback(buildOpenSummaryPageHandler))
-          : O.none
-    ),
-    O.getOrElse(buildOpenSummaryPageHandler)
-  );
-=======
   item: { uuid, version },
   checkDrmPermission,
   color = "default",
 }: OEQItemSummaryPageButtonProps) => {
   const history = useHistory();
   const { onClick } = buildOpenSummaryPageHandler(uuid, version, history);
->>>>>>> 4c913512
 
   return (
     <TooltipIconButton
@@ -118,11 +72,7 @@
       title={title}
       onClick={(event) => {
         event.stopPropagation();
-<<<<<<< HEAD
-        onClick();
-=======
         checkDrmPermission ? checkDrmPermission(onClick) : onClick();
->>>>>>> 4c913512
       }}
     >
       <InfoIcon />
