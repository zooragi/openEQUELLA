/*
 * Licensed to The Apereo Foundation under one or more contributor license
 * agreements. See the NOTICE file distributed with this work for additional
 * information regarding copyright ownership.
 *
 * The Apereo Foundation licenses this file to you under the Apache License,
 * Version 2.0, (the "License"); you may not use this file except in compliance
 * with the License. You may obtain a copy of the License at:
 *
 *     http://www.apache.org/licenses/LICENSE-2.0
 *
 * Unless required by applicable law or agreed to in writing, software
 * distributed under the License is distributed on an "AS IS" BASIS,
 * WITHOUT WARRANTIES OR CONDITIONS OF ANY KIND, either express or implied.
 * See the License for the specific language governing permissions and
 * limitations under the License.
 */
import * as OEQ from "@openequella/rest-api-client";
import "@testing-library/jest-dom/extend-expect";
import { act, screen, waitFor } from "@testing-library/react";
import userEvent from "@testing-library/user-event";
import * as A from "fp-ts/Array";
import { pipe } from "fp-ts/function";
import { getAdvancedSearchDefinition } from "../../../__mocks__/AdvancedSearchModule.mock";
import { getSearchResult } from "../../../__mocks__/SearchResult.mock";
import { mockedAdvancedSearchCriteria } from "../../../__mocks__/WizardHelper.mock";
import { elapsedTime, startTimer } from "../../../tsrc/util/debug";
import { languageStrings } from "../../../tsrc/util/langstrings";
import {
  editBoxEssentials,
  filterEmptyValues,
  generateMockedControls,
  getControlValue,
  MockedControlValue,
  oneEditBoxWizard,
  updateControlValue,
  WizardControlLabelValue,
} from "./AdvancedSearchTestHelper";
import {
  initialiseEssentialMocks,
  mockCollaborators,
  queryClassificationPanel,
  queryCollectionSelector,
  renderSearchPage,
} from "./SearchPageTestHelper";

// This has some big tests for rendering the Search Page, but also going through and testing
// all components as one big wizard - e.g.:
// "stores values in state when search is clicked, and then re-uses them when the wizard is re-rendered"
jest.setTimeout(20000);

const {
  showAdvancedSearchFilter: filterButtonLabel,
  AdvancedSearchPanel: { title: panelTitle },
} = languageStrings.searchpage;

const {
  mockCollections,
  mockCurrentUser,
  mockListClassification,
  mockSearch,
  mockSearchSettings,
  mockGetAdvancedSearchByUuid,
} = mockCollaborators();
initialiseEssentialMocks({
  mockCollections,
  mockCurrentUser,
  mockListClassification,
  mockSearchSettings,
});
const searchPromise = mockSearch.mockResolvedValue(getSearchResult);

// Mock out collaborator which retrieves an Advanced search
mockGetAdvancedSearchByUuid.mockResolvedValue(getAdvancedSearchDefinition);

const testUuid = "4be6ae54-68ca-4d8b-acd0-0ca96fc39280";

const togglePanel = async () =>
  act(async () => userEvent.click(screen.getByLabelText(filterButtonLabel)));

const renderAdvancedSearchPage = async () => {
  const page = await renderSearchPage(searchPromise, undefined, testUuid);
<<<<<<< HEAD
  // Due to the UI change - hiding the panel when a search is triggered, the tests should
  // also get updated accordingly. However, as we will make further changes for the UI,
  // just manually open the panel for now so that we can keep the tests as they are.
  // We will rework here later when we figure out how to nicely display the panel.
  await togglePanel();

=======
>>>>>>> 88ffdcbd
  return page;
};

const queryAdvSearchPanel = (container: Element): HTMLElement | null =>
  container.querySelector("#advanced-search-panel");

const clickSearchButton = async (container: Element): Promise<void> => {
  const searchButton = container.querySelector(
    "#advanced-search-panel-searchBtn"
  );
  if (!searchButton) {
    throw new Error("Failed to locate Advanced Search 'search' button.");
  }

  await waitFor(() => userEvent.click(searchButton));
};

const clickClearButton = async (container: Element) => {
  const clearButton = container.querySelector(
    "#advanced-search-panel-clearBtn"
  );
  if (!clearButton) {
    throw new Error("Failed to locate Advanced Search 'clear' button.");
  }

  await waitFor(() => userEvent.click(clearButton));
};

describe("Display of Advanced Search Criteria panel", () => {
  it("is hidden for normal searching", async () => {
    const { queryByText } = await renderSearchPage(searchPromise);
    expect(queryByText(panelTitle)).not.toBeInTheDocument();
  });

  it("is displayed in advanced search mode", async () => {
    const { queryByText } = await renderAdvancedSearchPage();
    expect(queryByText(panelTitle)).toBeInTheDocument();
  });
});

describe("Advanced Search filter button", () => {
  it("is available in advanced search mode", async () => {
    const { queryByLabelText } = await renderAdvancedSearchPage();
    expect(queryByLabelText(filterButtonLabel)).toBeInTheDocument();
  });

  it("is hidden for normal searching", async () => {
    const { queryByLabelText } = await renderSearchPage(searchPromise);
    expect(queryByLabelText(filterButtonLabel)).not.toBeInTheDocument();
  });

  it("toggles the AdvancedSearchPanel when clicked", async () => {
    const { container } = await renderAdvancedSearchPage();

    // First the panel is displayed for Advanced Search mode, so toggle to hide
    await togglePanel();
    expect(queryAdvSearchPanel(container)).not.toBeInTheDocument();

    // Toggle to show again
    await togglePanel();
    expect(queryAdvSearchPanel(container)).toBeInTheDocument();
  });

  it("indicates whether advanced search criteria has been set", async () => {
    mockGetAdvancedSearchByUuid.mockResolvedValue(oneEditBoxWizard(false));
    const { container, getByLabelText } = await renderAdvancedSearchPage();

    const getHighlightedFilterButton = () =>
      getByLabelText(
        languageStrings.searchpage.showAdvancedSearchFilter
      ).querySelector(".MuiSvgIcon-colorSecondary");

    // The filter button is not highlighted yet.
    expect(getHighlightedFilterButton()).not.toBeInTheDocument();

    // Put some texts in the EditBox.
    userEvent.type(getByLabelText(`${editBoxEssentials.title}`), "text");
    await clickSearchButton(container);
    // Now the filter button is highlighted in Secondary color.
    expect(getHighlightedFilterButton()).toBeInTheDocument();

    // Open the panel and clear out the EditBox's content.
    await togglePanel();
    userEvent.clear(getByLabelText(`${editBoxEssentials.title}`));
    await clickSearchButton(container);
    // Now the filter button is not highlighted again.
    expect(getHighlightedFilterButton()).not.toBeInTheDocument();
  });
});

describe("Hide components", () => {
  it("does not show Collection Selector", async () => {
    const { container } = await renderAdvancedSearchPage();
    expect(queryCollectionSelector(container)).not.toBeInTheDocument();
  });

  it("does not list Classifications and show Classification panel", async () => {
    mockListClassification.mockClear();
    const { container } = await renderAdvancedSearchPage();
    expect(mockListClassification).not.toHaveBeenCalled();
    expect(queryClassificationPanel(container)).not.toBeInTheDocument();
  });
});

describe("Rendering of wizard", () => {
  // Function to build mocked Wizard controls. The parameter determines whether to use
  // each control's default values or the values specified in `controlValues`.
  const buildMockedControls = (
    useDefaultValues: boolean = false
  ): MockedControlValue[] => generateMockedControls(useDefaultValues);

  it("shows an explanatory caption for mandatory fields", async () => {
    mockGetAdvancedSearchByUuid.mockResolvedValue(oneEditBoxWizard(true));
    const { queryByText } = await renderAdvancedSearchPage();

    // Mandatory controls should be suffixed '*'
    expect(queryByText(`${editBoxEssentials.title} *`)).toBeInTheDocument();
    expect(queryByText(languageStrings.common.required)).toBeInTheDocument();
  });

  it("does not show the explanatory caption for mandatory fields when there are none", async () => {
    mockGetAdvancedSearchByUuid.mockResolvedValue(oneEditBoxWizard(false));
    const { queryByText } = await renderAdvancedSearchPage();

    // Mandatory controls should be suffixed '*' - let's match against the title without it here.
    expect(queryByText(`${editBoxEssentials.title}`)).toBeInTheDocument();
    expect(
      queryByText(languageStrings.common.required)
    ).not.toBeInTheDocument();
  });

  // Correct fields are rendered
  // Values are set
  // Values remain present once a search has been triggered - i.e. stored in state
  it("stores values in state when search is clicked, and then re-uses them when the wizard is re-rendered", async () => {
    const mockedControls = buildMockedControls();
    const [controls, mockedLabelsAndValues] = A.unzip(mockedControls);

    const advancedSearchDefinition: OEQ.AdvancedSearch.AdvancedSearchDefinition =
      {
        ...getAdvancedSearchDefinition,
        controls,
      };
    mockGetAdvancedSearchByUuid.mockResolvedValue(advancedSearchDefinition);
    const { container } = await renderAdvancedSearchPage();

    // The follow section is known to be long running because it has to manipulate all the controls
    // which in turn triggers re-renders etc. It is due to this block that we set jest.setTimeout
    // at the top of the file. To track things though, we've added the various time tracking
    // and console.table call(s) below.
    const setValuesTimeSummary = [];
    const setValuesTimer = startTimer("Set control values - TOTAL");
    // For each control, trigger an event to update or select their values.
    mockedControls.forEach(([{ controlType }, controlLabelValue]) => {
      const controlTimer = startTimer(`Control [${controlType}]`);

      // Set the value
      updateControlValue(container, controlLabelValue, controlType);

      setValuesTimeSummary.push(elapsedTime(controlTimer));
    });
    setValuesTimeSummary.push(elapsedTime(setValuesTimer));
    console.table(setValuesTimeSummary);

    // Click search - so as to persist values
    await clickSearchButton(container);

    // Open the panel again.
    await togglePanel();

    // Collect all labels and values.
    const labelsAndValues = mockedControls.map(([c, controlValue]) =>
      getControlValue(
        container,
        Array.from(controlValue.keys()),
        c.controlType,
        true
      )
    );

    expect(labelsAndValues).toEqual(mockedLabelsAndValues);
  });

  it("shows each control's description if there is any", async () => {
    const [controls] = A.unzip(buildMockedControls());
    const advancedSearchDefinition: OEQ.AdvancedSearch.AdvancedSearchDefinition =
      {
        ...getAdvancedSearchDefinition,
        controls,
      };
    mockGetAdvancedSearchByUuid.mockResolvedValue(advancedSearchDefinition);

    const { getByText } = await renderAdvancedSearchPage();
    const descriptions: string[] = controls
      .map(({ description }) => description)
      .filter((d): d is string => typeof d !== "undefined");

    // We must have controls that have descriptions.
    expect(descriptions.length).toBeGreaterThan(0);
    descriptions.forEach((d) => {
      expect(getByText(d)).toBeInTheDocument();
    });

    expect.assertions(descriptions.length + 1); // Plus the one for checking the number of descriptions.
  });

  it("shows each control's default value, and check if the clear button works", async () => {
    const mockedControls = buildMockedControls(true);
    const [controls, mockedLabelsAndValues] = A.unzip(mockedControls);

    const advancedSearchDefinition: OEQ.AdvancedSearch.AdvancedSearchDefinition =
      {
        ...getAdvancedSearchDefinition,
        controls,
      };
    mockGetAdvancedSearchByUuid.mockResolvedValue(advancedSearchDefinition);
    const { container } = await renderAdvancedSearchPage();

    // Collect _all_ values.
    const getCurrentLabelsAndValues = (): (
      | WizardControlLabelValue
      | undefined
    )[] =>
      buildMockedControls().map(([c, controlValue]) =>
        getControlValue(
          container,
          Array.from(controlValue.keys()),
          c.controlType
        )
      );

    // Make sure the current values match the default
    expect(getCurrentLabelsAndValues()).toEqual(mockedLabelsAndValues);

    // Click clear button
    await clickClearButton(container);
    expect(pipe(getCurrentLabelsAndValues(), filterEmptyValues)).toEqual([]);
  });
});

describe("search with Advanced search criteria", () => {
  it("supports searching with Advanced search criteria", async () => {
    jest.clearAllMocks();
    const defaultValue = ["hello world"];
    mockGetAdvancedSearchByUuid.mockResolvedValue(
      oneEditBoxWizard(false, defaultValue)
    );
    await renderAdvancedSearchPage();

    const [searchOptions] = mockSearch.mock.calls[0];
    expect(searchOptions.advancedSearchCriteria).toStrictEqual(
      mockedAdvancedSearchCriteria
    );
  });
});<|MERGE_RESOLUTION|>--- conflicted
+++ resolved
@@ -78,19 +78,8 @@
 const togglePanel = async () =>
   act(async () => userEvent.click(screen.getByLabelText(filterButtonLabel)));
 
-const renderAdvancedSearchPage = async () => {
-  const page = await renderSearchPage(searchPromise, undefined, testUuid);
-<<<<<<< HEAD
-  // Due to the UI change - hiding the panel when a search is triggered, the tests should
-  // also get updated accordingly. However, as we will make further changes for the UI,
-  // just manually open the panel for now so that we can keep the tests as they are.
-  // We will rework here later when we figure out how to nicely display the panel.
-  await togglePanel();
-
-=======
->>>>>>> 88ffdcbd
-  return page;
-};
+const renderAdvancedSearchPage = async () =>
+  await renderSearchPage(searchPromise, undefined, testUuid);
 
 const queryAdvSearchPanel = (container: Element): HTMLElement | null =>
   container.querySelector("#advanced-search-panel");
