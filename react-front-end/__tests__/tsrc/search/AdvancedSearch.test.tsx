/*
 * Licensed to The Apereo Foundation under one or more contributor license
 * agreements. See the NOTICE file distributed with this work for additional
 * information regarding copyright ownership.
 *
 * The Apereo Foundation licenses this file to you under the Apache License,
 * Version 2.0, (the "License"); you may not use this file except in compliance
 * with the License. You may obtain a copy of the License at:
 *
 *     http://www.apache.org/licenses/LICENSE-2.0
 *
 * Unless required by applicable law or agreed to in writing, software
 * distributed under the License is distributed on an "AS IS" BASIS,
 * WITHOUT WARRANTIES OR CONDITIONS OF ANY KIND, either express or implied.
 * See the License for the specific language governing permissions and
 * limitations under the License.
 */
import * as OEQ from "@openequella/rest-api-client";
import "@testing-library/jest-dom/extend-expect";
import { act, screen, waitFor } from "@testing-library/react";
import userEvent from "@testing-library/user-event";
import * as A from "fp-ts/Array";
import { getAdvancedSearchDefinition } from "../../../__mocks__/AdvancedSearchModule.mock";
import { getSearchResult } from "../../../__mocks__/SearchResult.mock";
import { languageStrings } from "../../../tsrc/util/langstrings";
import {
  editBoxEssentials,
  generateMockedControls,
  getControlValue,
  MockedControlValue,
  updateControlValue,
  oneEditBoxWizard,
} from "./AdvancedSearchTestHelper";
import {
  initialiseEssentialMocks,
  mockCollaborators,
  queryClassificationPanel,
  queryCollectionSelector,
  renderSearchPage,
} from "./SearchPageTestHelper";

const {
  showAdvancedSearchFilter: filterButtonLabel,
  AdvancedSearchPanel: { title: panelTitle },
} = languageStrings.searchpage;

const {
  mockCollections,
  mockCurrentUser,
  mockListClassification,
  mockSearch,
  mockSearchSettings,
  mockGetAdvancedSearchByUuid,
} = mockCollaborators();
initialiseEssentialMocks({
  mockCollections,
  mockCurrentUser,
  mockListClassification,
  mockSearchSettings,
});
const searchPromise = mockSearch.mockResolvedValue(getSearchResult);

// Mock out collaborator which retrieves an Advanced search
mockGetAdvancedSearchByUuid.mockResolvedValue(getAdvancedSearchDefinition);

const testUuid = "4be6ae54-68ca-4d8b-acd0-0ca96fc39280";

const renderAdvancedSearchPage = async () =>
  await renderSearchPage(searchPromise, undefined, testUuid);

const togglePanel = () =>
  act(() => userEvent.click(screen.getByLabelText(filterButtonLabel)));

const queryAdvSearchPanel = (container: Element): HTMLElement | null =>
  container.querySelector("#advanced-search-panel");

const clickSearchButton = async (container: Element): Promise<void> => {
  const searchButton = container.querySelector(
    "#advanced-search-panel-searchBtn"
  );
  if (!searchButton) {
    throw new Error("Failed to locate Advanced Search 'search' button.");
  }

  await waitFor(() => userEvent.click(searchButton));
};

describe("Display of Advanced Search Criteria panel", () => {
  it("is hidden for normal searching", async () => {
    const { queryByText } = await renderSearchPage(searchPromise);
    expect(queryByText(panelTitle)).not.toBeInTheDocument();
  });

  it("is displayed in advanced search mode", async () => {
    const { queryByText } = await renderAdvancedSearchPage();
    expect(queryByText(panelTitle)).toBeInTheDocument();
  });
});

describe("Advanced Search filter button", () => {
  it("is available in advanced search mode", async () => {
    const { queryByLabelText } = await renderAdvancedSearchPage();
    expect(queryByLabelText(filterButtonLabel)).toBeInTheDocument();
  });

  it("is hidden for normal searching", async () => {
    const { queryByLabelText } = await renderSearchPage(searchPromise);
    expect(queryByLabelText(filterButtonLabel)).not.toBeInTheDocument();
  });

  it("toggles the AdvancedSearchPanel when clicked", async () => {
    const { container } = await renderAdvancedSearchPage();

    // First the panel is displayed for Advanced Search mode, so toggle to hide
    togglePanel();
    expect(queryAdvSearchPanel(container)).not.toBeInTheDocument();

    // Toggle to show again
    togglePanel();
    expect(queryAdvSearchPanel(container)).toBeInTheDocument();
  });

  it("indicates whether advanced search criteria has been set", async () => {
    mockGetAdvancedSearchByUuid.mockResolvedValue(oneEditBoxWizard(false));
    const { container, getByLabelText } = await renderAdvancedSearchPage();
    const editBox = getByLabelText(`${editBoxEssentials.title}`);

    const getHighlightedFilterButton = () =>
      getByLabelText(
        languageStrings.searchpage.showAdvancedSearchFilter
      ).querySelector(".MuiSvgIcon-colorSecondary");

    // The filter button is not highlighted yet.
    expect(getHighlightedFilterButton()).not.toBeInTheDocument();

    // Put some texts in the EditBox.
    userEvent.type(editBox, "text");
    await clickSearchButton(container);
    // Now the filter button is highlighted in Secondary color.
    expect(getHighlightedFilterButton()).toBeInTheDocument();

    // Clear out the content.
    userEvent.clear(editBox);
    await clickSearchButton(container);
    // Now the filter button is not highlighted again.
    expect(getHighlightedFilterButton()).not.toBeInTheDocument();
  });
});

describe("Hide components", () => {
  it("does not show Collection Selector", async () => {
    const { container } = await renderAdvancedSearchPage();
    expect(queryCollectionSelector(container)).not.toBeInTheDocument();
  });

  it("does not list Classifications and show Classification panel", async () => {
    mockListClassification.mockClear();
    const { container } = await renderAdvancedSearchPage();
    expect(mockListClassification).not.toHaveBeenCalled();
    expect(queryClassificationPanel(container)).not.toBeInTheDocument();
  });
});

describe("Rendering of wizard", () => {
<<<<<<< HEAD
  const mockedControls: MockedControlValue[] = generateMockedControls();
  const [controls, mockedLabelsAndValues] = A.unzip(mockedControls);
  const advancedSearchDefinition: OEQ.AdvancedSearch.AdvancedSearchDefinition =
    {
      ...getAdvancedSearchDefinition,
      controls,
    };
=======
  // Function to build mocked Wizard controls. The parameter determines whether to use
  // each control's default values or the values specified in `controlValues`.
  const buildMockedControls = (
    useDefaultValues: boolean = false
  ): MockedControlValue[] => generateMockedControls(useDefaultValues);
>>>>>>> 36a65aae

  it("shows an explanatory caption for mandatory fields", async () => {
    mockGetAdvancedSearchByUuid.mockResolvedValue(oneEditBoxWizard(true));
    const { queryByText } = await renderAdvancedSearchPage();

    // Mandatory controls should be suffixed '*'
    expect(queryByText(`${editBoxEssentials.title} *`)).toBeInTheDocument();
    expect(queryByText(languageStrings.common.required)).toBeInTheDocument();
  });

  it("does not show the explanatory caption for mandatory fields when there are none", async () => {
    mockGetAdvancedSearchByUuid.mockResolvedValue(oneEditBoxWizard(false));
    const { queryByText } = await renderAdvancedSearchPage();

    // Mandatory controls should be suffixed '*' - let's match against the title without it here.
    expect(queryByText(`${editBoxEssentials.title}`)).toBeInTheDocument();
    expect(
      queryByText(languageStrings.common.required)
    ).not.toBeInTheDocument();
  });

  // Correct fields are rendered
  // Values are set
  // Values remain present once a search has been triggered - i.e. stored in state
  it("stores values in state when search is clicked, and then re-uses them when the wizard is re-rendered", async () => {
<<<<<<< HEAD
=======
    const mockedControls = buildMockedControls();
    const [controls, mockedLabelsAndValues] = A.unzip(mockedControls);

    const advancedSearchDefinition: OEQ.AdvancedSearch.AdvancedSearchDefinition =
      {
        ...getAdvancedSearchDefinition,
        controls,
      };
>>>>>>> 36a65aae
    mockGetAdvancedSearchByUuid.mockResolvedValue(advancedSearchDefinition);
    const { container } = await renderAdvancedSearchPage();

    // For each control, trigger an event to update or select their values.
    mockedControls.forEach(([{ controlType }, controlLabelValue]) => {
      updateControlValue(container, controlLabelValue, controlType);
    });

    // Click search - so as to persist values
    await clickSearchButton(container);

    // Collapse the panel
    togglePanel();
    expect(queryAdvSearchPanel(container)).not.toBeInTheDocument();

    // And bring it back
    togglePanel();

    // Collect all labels and values.
    const labelsAndValues = mockedControls.map(([c, controlValue]) =>
      getControlValue(
        container,
        Array.from(controlValue.keys()),
        c.controlType,
        true
      )
    );

    expect(labelsAndValues).toEqual(mockedLabelsAndValues);
  });

<<<<<<< HEAD
  it("shows each control's description if there is any", async () => {
    mockGetAdvancedSearchByUuid.mockResolvedValue(advancedSearchDefinition);
    const { getByText } = await renderAdvancedSearchPage();
    const descriptions: string[] = controls
      .map(({ description }) => description)
      .filter((d): d is string => typeof d !== "undefined");

    expect.assertions(descriptions.length);
    descriptions.forEach((d) => {
      expect(getByText(d)).toBeInTheDocument();
    });
=======
  it("shows each control's default value", async () => {
    const mockedControls = buildMockedControls(true);
    const [controls, mockedLabelsAndValues] = A.unzip(mockedControls);

    const advancedSearchDefinition: OEQ.AdvancedSearch.AdvancedSearchDefinition =
      {
        ...getAdvancedSearchDefinition,
        controls,
      };
    mockGetAdvancedSearchByUuid.mockResolvedValue(advancedSearchDefinition);
    const { container } = await renderAdvancedSearchPage();

    // Collect all default values.
    const defaultLabelsAndValues = mockedControls.map(([c, controlValue]) =>
      getControlValue(container, Array.from(controlValue.keys()), c.controlType)
    );

    expect(defaultLabelsAndValues).toEqual(mockedLabelsAndValues);
>>>>>>> 36a65aae
  });
});<|MERGE_RESOLUTION|>--- conflicted
+++ resolved
@@ -162,21 +162,11 @@
 });
 
 describe("Rendering of wizard", () => {
-<<<<<<< HEAD
-  const mockedControls: MockedControlValue[] = generateMockedControls();
-  const [controls, mockedLabelsAndValues] = A.unzip(mockedControls);
-  const advancedSearchDefinition: OEQ.AdvancedSearch.AdvancedSearchDefinition =
-    {
-      ...getAdvancedSearchDefinition,
-      controls,
-    };
-=======
   // Function to build mocked Wizard controls. The parameter determines whether to use
   // each control's default values or the values specified in `controlValues`.
   const buildMockedControls = (
     useDefaultValues: boolean = false
   ): MockedControlValue[] => generateMockedControls(useDefaultValues);
->>>>>>> 36a65aae
 
   it("shows an explanatory caption for mandatory fields", async () => {
     mockGetAdvancedSearchByUuid.mockResolvedValue(oneEditBoxWizard(true));
@@ -202,8 +192,6 @@
   // Values are set
   // Values remain present once a search has been triggered - i.e. stored in state
   it("stores values in state when search is clicked, and then re-uses them when the wizard is re-rendered", async () => {
-<<<<<<< HEAD
-=======
     const mockedControls = buildMockedControls();
     const [controls, mockedLabelsAndValues] = A.unzip(mockedControls);
 
@@ -212,7 +200,6 @@
         ...getAdvancedSearchDefinition,
         controls,
       };
->>>>>>> 36a65aae
     mockGetAdvancedSearchByUuid.mockResolvedValue(advancedSearchDefinition);
     const { container } = await renderAdvancedSearchPage();
 
@@ -244,29 +231,36 @@
     expect(labelsAndValues).toEqual(mockedLabelsAndValues);
   });
 
-<<<<<<< HEAD
   it("shows each control's description if there is any", async () => {
-    mockGetAdvancedSearchByUuid.mockResolvedValue(advancedSearchDefinition);
-    const { getByText } = await renderAdvancedSearchPage();
-    const descriptions: string[] = controls
-      .map(({ description }) => description)
-      .filter((d): d is string => typeof d !== "undefined");
-
-    expect.assertions(descriptions.length);
-    descriptions.forEach((d) => {
-      expect(getByText(d)).toBeInTheDocument();
-    });
-=======
-  it("shows each control's default value", async () => {
-    const mockedControls = buildMockedControls(true);
-    const [controls, mockedLabelsAndValues] = A.unzip(mockedControls);
-
+    const [controls] = A.unzip(buildMockedControls());
     const advancedSearchDefinition: OEQ.AdvancedSearch.AdvancedSearchDefinition =
       {
         ...getAdvancedSearchDefinition,
         controls,
       };
     mockGetAdvancedSearchByUuid.mockResolvedValue(advancedSearchDefinition);
+
+    const { getByText } = await renderAdvancedSearchPage();
+    const descriptions: string[] = controls
+      .map(({ description }) => description)
+      .filter((d): d is string => typeof d !== "undefined");
+
+    expect.assertions(descriptions.length);
+    descriptions.forEach((d) => {
+      expect(getByText(d)).toBeInTheDocument();
+    });
+  });
+
+  it("shows each control's default value", async () => {
+    const mockedControls = buildMockedControls(true);
+    const [controls, mockedLabelsAndValues] = A.unzip(mockedControls);
+
+    const advancedSearchDefinition: OEQ.AdvancedSearch.AdvancedSearchDefinition =
+      {
+        ...getAdvancedSearchDefinition,
+        controls,
+      };
+    mockGetAdvancedSearchByUuid.mockResolvedValue(advancedSearchDefinition);
     const { container } = await renderAdvancedSearchPage();
 
     // Collect all default values.
@@ -275,6 +269,5 @@
     );
 
     expect(defaultLabelsAndValues).toEqual(mockedLabelsAndValues);
->>>>>>> 36a65aae
   });
 });